--- conflicted
+++ resolved
@@ -168,16 +168,14 @@
             # The acceptance tests interact with MongoDB
             "pymongo>=2.7.2",
 
-<<<<<<< HEAD
-            # The acceptance tests interact with elasticsearch
-            "elasticsearch==1.2.0",
-=======
             # The acceptance tests interact with PostgreSQL
             "pg8000==1.10.1",
 
             # The acceptance tests interact with MySQL
             "PyMySQL==0.6.2",
->>>>>>> ad01bf6e
+
+            # The acceptance tests interact with elasticsearch
+            "elasticsearch==1.2.0",
             ],
 
         # This extra is for Flocker release engineers to set up their release
