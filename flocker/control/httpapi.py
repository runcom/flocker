# Copyright Hybrid Logic Ltd.  See LICENSE file for details.
"""
A HTTP REST API for controlling the Dataset Manager.
"""

import yaml
from uuid import uuid4

from pyrsistent import pmap, thaw

from twisted.python.filepath import FilePath
from twisted.web.http import (
    CONFLICT, CREATED, NOT_FOUND, OK, NOT_ALLOWED as METHOD_NOT_ALLOWED,
    BAD_REQUEST
)
from twisted.web.server import Site
from twisted.web.resource import Resource
from twisted.application.internet import StreamServerEndpointService

from klein import Klein

from pyrsistent import discard

from ..restapi import (
    EndpointResponse, structured, user_documentation, make_bad_request
)
from . import (
    Dataset, Manifestation, Application, DockerImage, Port,
    AttachedVolume, Link
)
from ._config import (
    ApplicationMarshaller, FLOCKER_RESTART_POLICY_NAME_TO_POLICY,
    model_from_configuration, FigConfiguration, FlockerConfiguration,
    ConfigurationError
)
from .. import __version__


# Default port for REST API:
REST_API_PORT = 4523


SCHEMA_BASE = FilePath(__file__).parent().child(b'schema')
SCHEMAS = {
    b'/v1/types.json': yaml.safe_load(
        SCHEMA_BASE.child(b'types.yml').getContent()),
    b'/v1/endpoints.json': yaml.safe_load(
        SCHEMA_BASE.child(b'endpoints.yml').getContent()),
    }

CONTAINER_NAME_COLLISION = make_bad_request(
    code=CONFLICT, description=u"The container name already exists."
)
CONTAINER_NOT_FOUND = make_bad_request(
    code=NOT_FOUND, description=u"Container not found.")
CONTAINER_PORT_COLLISION = make_bad_request(
    code=CONFLICT, description=u"A specified external port is already in use."
)
LINK_PORT_COLLISION = make_bad_request(
    code=CONFLICT,
    description=u"The local ports in a container's links must be unique."
)
LINK_ALIAS_COLLISION = make_bad_request(
    code=CONFLICT, description=u"Link aliases must be unique."
)
DATASET_ID_COLLISION = make_bad_request(
    code=CONFLICT, description=u"The provided dataset_id is already in use.")
PRIMARY_NODE_NOT_FOUND = make_bad_request(
    description=u"The provided primary node is not part of the cluster.")
DATASET_NOT_FOUND = make_bad_request(
    code=NOT_FOUND, description=u"Dataset not found.")
DATASET_DELETED = make_bad_request(
    code=METHOD_NOT_ALLOWED, description=u"The dataset has been deleted.")
DATASET_ON_DIFFERENT_NODE = make_bad_request(
    code=CONFLICT, description=u"The dataset is on another node.")
DATASET_IN_USE = make_bad_request(
    code=CONFLICT,
    description=u"The dataset is being used by another container.")


class ConfigurationAPIUserV1(object):
    """
    A user accessing the API.

    The APIs exposed here typically operate on cluster configuration.  They
    frequently return success results when a configuration change has been made
    durable but has not yet been deployed onto the cluster.
    """
    app = Klein()

    def __init__(self, persistence_service, cluster_state_service):
        """
        :param ConfigurationPersistenceService persistence_service: Service
            for retrieving and setting desired configuration.

        :param ClusterStateService cluster_state_service: Service that
            knows about the current state of the cluster.
        """
        self.persistence_service = persistence_service
        self.cluster_state_service = cluster_state_service

    @app.route("/version", methods=['GET'])
    @user_documentation("""
        Get the version of Flocker being run.
        """, examples=[u"get version"])
    @structured(
        inputSchema={},
        outputSchema={'$ref': '/v1/endpoints.json#/definitions/versions'},
        schema_store=SCHEMAS
    )
    def version(self):
        """
        Return the ``flocker`` version string.
        """
        return {u"flocker":  __version__}

    @app.route("/configuration/datasets", methods=['GET'])
    @user_documentation(
        """
        Get the cluster's dataset configuration.
        """,
        examples=[u"get configured datasets"],
    )
    @structured(
        inputSchema={},
        outputSchema={
            '$ref':
            '/v1/endpoints.json#/definitions/configuration_datasets_array',
        },
        schema_store=SCHEMAS,
    )
    def get_dataset_configuration(self):
        """
        Get the configured datasets.

        :return: A ``list`` of ``dict`` representing each of dataset
            that is configured to exist anywhere on the cluster.
        """
        return list(datasets_from_deployment(self.persistence_service.get()))

    @app.route("/configuration/datasets", methods=['POST'])
    @user_documentation(
        """
        Create a new dataset.
        """,
        examples=[
            u"create dataset",
            u"create dataset with dataset_id",
            u"create dataset with duplicate dataset_id",
            u"create dataset with maximum_size",
            u"create dataset with metadata",
        ]
    )
    @structured(
        inputSchema={'$ref':
                     '/v1/endpoints.json#/definitions/configuration_dataset'},
        outputSchema={'$ref':
                      '/v1/endpoints.json#/definitions/configuration_dataset'},
        schema_store=SCHEMAS
    )
    def create_dataset_configuration(self, primary, dataset_id=None,
                                     maximum_size=None, metadata=None):
        """
        Create a new dataset in the cluster configuration.

        :param unicode primary: The address of the node on which the primary
            manifestation of the dataset will be created.

        :param unicode dataset_id: A unique identifier to assign to the
            dataset.  This is a string giving a UUID (per RFC 4122).  If no
            value is given, one will be generated and returned in the response.
            This is not for easy human use.  For human-friendly identifiers,
            use items in ``metadata``.

        :param int maximum_size: The maximum number of bytes the dataset will
            be capable of storing.  This may be optional or required depending
            on the dataset backend.

        :param dict metadata: A small collection of unicode key/value pairs to
            associate with the dataset.  These items are not interpreted.  They
            are only stored and made available for later retrieval.  Use this
            for things like human-friendly dataset naming, ownership
            information, etc.

        :return: A ``dict`` describing the dataset which has been added to the
            cluster configuration or giving error information if this is not
            possible.
        """
        if dataset_id is None:
            dataset_id = unicode(uuid4())
        dataset_id = dataset_id.lower()

        if metadata is None:
            metadata = {}

        # Use persistence_service to get a Deployment for the cluster
        # configuration.
        deployment = self.persistence_service.get()
        for node in deployment.nodes:
            for manifestation in node.manifestations.values():
                if manifestation.dataset.dataset_id == dataset_id:
                    raise DATASET_ID_COLLISION

        # XXX Check cluster state to determine if the given primary node
        # actually exists.  If not, raise PRIMARY_NODE_NOT_FOUND.
        # See FLOC-1278

        dataset = Dataset(
            dataset_id=dataset_id,
            maximum_size=maximum_size,
            metadata=pmap(metadata)
        )
        manifestation = Manifestation(dataset=dataset, primary=True)

        primary_node = deployment.get_node(primary)

        new_node_config = primary_node.transform(
            ("manifestations", manifestation.dataset_id), manifestation)
        new_deployment = deployment.update_node(new_node_config)
        saving = self.persistence_service.save(new_deployment)

        def saved(ignored):
            result = api_dataset_from_dataset_and_node(dataset, primary)
            return EndpointResponse(CREATED, result)
        saving.addCallback(saved)
        return saving

    def _find_manifestation_and_node(self, dataset_id):
        """
        Given the ID of a dataset, find its primary manifestation and the node
        it's on.

        :param unicode dataset_id: The unique identifier of the dataset.  This
            is a string giving a UUID (per RFC 4122).

        :return: Tuple containing the primary ``Manifestation`` and the
            ``Node`` it is on.
        """
        # Get the current configuration.
        deployment = self.persistence_service.get()

        manifestations_and_nodes = manifestations_from_deployment(
            deployment, dataset_id)
        index = 0
        for index, (manifestation, node) in enumerate(
                manifestations_and_nodes):
            if manifestation.primary:
                primary_manifestation, origin_node = manifestation, node
                break
        else:
            # There are no manifestations containing the requested dataset.
            if index == 0:
                raise DATASET_NOT_FOUND
            else:
                # There were no primary manifestations
                raise IndexError(
                    'No primary manifestations for dataset: {!r}. See '
                    'https://clusterhq.atlassian.net/browse/FLOC-1403'.format(
                        dataset_id)
                )

        return primary_manifestation, origin_node

    @app.route("/configuration/datasets/<dataset_id>", methods=['DELETE'])
    @user_documentation(
        """
        Delete an existing dataset.

        Deletion is idempotent: deleting a dataset multiple times will
        result in the same response.
        """,
        examples=[
            u"delete dataset",
            u"delete dataset with unknown dataset id",
        ]
    )
    @structured(
        inputSchema={},
        outputSchema={'$ref':
                      '/v1/endpoints.json#/definitions/configuration_dataset'},
        schema_store=SCHEMAS
    )
    def delete_dataset(self, dataset_id):
        """
        Delete an existing dataset in the cluster configuration.

       :param unicode dataset_id: The unique identifier of the dataset.  This
            is a string giving a UUID (per RFC 4122).

        :return: A ``dict`` describing the dataset which has been marked
            as deleted in the cluster configuration or giving error
            information if this is not possible.
        """
        # Get the current configuration.
        deployment = self.persistence_service.get()

        # XXX this doesn't handle replicas
        # https://clusterhq.atlassian.net/browse/FLOC-1240
        old_manifestation, origin_node = self._find_manifestation_and_node(
            dataset_id)

        new_node = origin_node.transform(
            ("manifestations", dataset_id, "dataset", "deleted"), True)
        deployment = deployment.update_node(new_node)

        saving = self.persistence_service.save(deployment)

        def saved(ignored):
            result = api_dataset_from_dataset_and_node(
                new_node.manifestations[dataset_id].dataset, new_node.hostname,
            )
            return EndpointResponse(OK, result)
        saving.addCallback(saved)
        return saving

    @app.route("/configuration/datasets/<dataset_id>", methods=['POST'])
    @user_documentation(
        """
        Update an existing dataset.

        This can be used to:

        * Move a dataset from one node to another by changing the
          ``primary`` attribute.
        * In the future, update metadata and maximum size.

        """,
        examples=[
            u"update dataset with primary",
            u"update dataset with unknown dataset id",
        ]
    )
    @structured(
        inputSchema={'$ref':
                     '/v1/endpoints.json#/definitions/configuration_dataset'},
        outputSchema={'$ref':
                      '/v1/endpoints.json#/definitions/configuration_dataset'},
        schema_store=SCHEMAS
    )
    def update_dataset(self, dataset_id, primary=None):
        """
        Update an existing dataset in the cluster configuration.

        :param unicode dataset_id: The unique identifier of the dataset.  This
            is a string giving a UUID (per RFC 4122).

        :param unicode primary: The address of the node to which the dataset
            will be moved.

        :return: A ``dict`` describing the dataset which has been added to the
            cluster configuration or giving error information if this is not
            possible.
        """
        # Get the current configuration.
        deployment = self.persistence_service.get()

        primary_manifestation, origin_node = self._find_manifestation_and_node(
            dataset_id)

        if primary_manifestation.dataset.deleted:
            raise DATASET_DELETED

        # Now construct a new_deployment where the primary manifestation of the
        # dataset is on the requested primary node.
        new_origin_node = origin_node.transform(
            ("manifestations", dataset_id), discard)
        deployment = deployment.update_node(new_origin_node)

        # XXX Check cluster state to determine if the given primary node
        # actually exists.  If not, raise PRIMARY_NODE_NOT_FOUND.
        # See FLOC-1278
        target_node = deployment.get_node(primary)
        new_target_node = target_node.transform(
            ("manifestations", dataset_id), primary_manifestation
        )

        deployment = deployment.update_node(new_target_node)

        saving = self.persistence_service.save(deployment)

        # Return an API response dictionary containing the dataset with updated
        # primary address.
        def saved(ignored):
            result = api_dataset_from_dataset_and_node(
                primary_manifestation.dataset,
                new_target_node.hostname
            )
            return EndpointResponse(OK, result)
        saving.addCallback(saved)
        return saving

    @app.route("/state/datasets", methods=['GET'])
    @user_documentation("""
        Get current cluster datasets.
        """, examples=[u"get state datasets"])
    @structured(
        inputSchema={},
        outputSchema={
            '$ref': '/v1/endpoints.json#/definitions/state_datasets_array'
            },
        schema_store=SCHEMAS
    )
    def state_datasets(self):
        """
        Return the current primary datasets in the cluster.

        :return: A ``list`` containing all datasets in the cluster.
        """
        deployment = self.cluster_state_service.as_deployment()
        datasets = list(datasets_from_deployment(deployment))
        for dataset in datasets:
            dataset[u"path"] = self.cluster_state_service.manifestation_path(
                dataset[u"primary"], dataset[u"dataset_id"]).path.decode(
                    "utf-8")
            del dataset[u"metadata"]
            del dataset[u"deleted"]
        return datasets

    @app.route("/configuration/containers", methods=['GET'])
    @user_documentation(
        """
        Get the cluster's container configuration.
        These containers may or may not actually exist on the
        cluster.
        """,
        examples=[u"get configured containers"],
    )
    @structured(
        inputSchema={},
        outputSchema={
            '$ref':
            '/v1/endpoints.json#/definitions/configuration_containers_array',
        },
        schema_store=SCHEMAS,
    )
    def get_containers_configuration(self):
        """
        Get the configured containers.

        :return: A ``list`` of ``dict`` representing each of the containers
            that are configured to exist anywhere on the cluster.
        """
        return list(containers_from_deployment(self.persistence_service.get()))

    @app.route("/state/containers", methods=['GET'])
    @user_documentation(
        """
        Get the cluster's actual containers.
        """,
        examples=[u"get actual containers"],
    )
    @structured(
        inputSchema={},
        outputSchema={
            '$ref':
            '/v1/endpoints.json#/definitions/state_containers_array',
        },
        schema_store=SCHEMAS,
    )
    def get_containers_state(self):
        """
        Get the containers present in the cluster.

        :return: A ``list`` of ``dict`` representing each of the containers
            that are configured to exist anywhere on the cluster.
        """
        result = []
        deployment = self.cluster_state_service.as_deployment()
        for node in deployment.nodes:
            for application in node.applications:
                container = container_configuration_response(
                    application, node.hostname)
                container[u"running"] = application.running
                result.append(container)
        return result

    def _get_attached_volume(self, host, volume):
        """
        Create an ``AttachedVolume`` given a volume dictionary.

        :param unicode host: The host where the volume should be.
        :param dict volume: Parameters for specific volume passed to creation
            endpoint.

        :return AttachedVolume: Corresponding instance.
        """
        deployment = self.persistence_service.get()

        instances = list(manifestations_from_deployment(
            deployment, volume[u"dataset_id"]))

        if not any(m for (m, _) in instances if not m.dataset.deleted):
            raise DATASET_NOT_FOUND
        if not any(n for (_, n) in instances if n.hostname == host):
            raise DATASET_ON_DIFFERENT_NODE
        if any(app for app in deployment.applications() if
                app.volume and
                app.volume.manifestation.dataset_id == volume[u"dataset_id"]):
            raise DATASET_IN_USE

        return AttachedVolume(
            manifestation=[m for (m, node) in instances
                           if node.hostname == host and m.primary][0],
            mountpoint=FilePath(volume[u"mountpoint"].encode("utf-8")))

    @app.route("/configuration/containers", methods=['POST'])
    @user_documentation(
        """
        Add a new container to the configuration.

        The container will be automatically started once it is created on
        the cluster.
        """,
        examples=[
            u"create container",
            u"create container with duplicate name",
            u"create container with ports",
            u"create container with environment",
            u"create container with restart policy",
            u"create container with attached volume",
            u"create container with cpu shares",
            u"create container with memory limit",
            u"create container with links",
        ]
    )
    @structured(
        inputSchema={
            '$ref': '/v1/endpoints.json#/definitions/configuration_container'},
        outputSchema={
            '$ref': '/v1/endpoints.json#/definitions/configuration_container'},
        schema_store=SCHEMAS
    )
    def create_container_configuration(
        self, host, name, image, ports=(), environment=None,
        restart_policy=None, cpu_shares=None, memory_limit=None,
        links=(), volumes=()
    ):
        """
        Create a new dataset in the cluster configuration.

        :param unicode host: The address of the node on which the container
            will run.

        :param unicode name: A unique identifier for the container within
            the Flocker cluster.

        :param unicode image: The name of the Docker image to use for the
            container.

        :param list ports: A ``list`` of ``dict`` objects, mapping internal
            to external ports for the container.

        :param dict environment: A ``dict`` of key/value pairs to be supplied
            to the container as environment variables. Keys and values must be
            ``unicode``.

        :param dict restart_policy: A restart policy for the container, this
            is a ``dict`` with at a minimum a "name" key, whose value must be
            one of "always", "never" or "on-failure". If the "name" is given
            as "on-failure", there may also be another optional key
            "maximum_retry_count", containing a positive ``int`` specifying
            the maximum number of times we should attempt to restart a failed
            container.

        :param volumes: A iterable of ``dict`` with ``"dataset_id"`` and
            ``"mountpoint"`` keys.

        :param int cpu_shares: A positive integer specifying the relative
            weighting of CPU cycles for this container (see Docker's run
            reference for further information).

        :param int memory_limit: A positive integer specifying the maximum
            amount of memory in bytes available to this container.

        :param list links: A ``list`` of ``dict`` objects, mapping container
            links via "alias", "local_port" and "remote_port" values.

        :return: An ``EndpointResponse`` describing the container which has
            been added to the cluster configuration.
        """
        deployment = self.persistence_service.get()

        # Check if container by this name already exists, if it does
        # return error.
        for node in deployment.nodes:
            for application in node.applications:
                if application.name == name:
                    raise CONTAINER_NAME_COLLISION

        # Find the volume, if any; currently we only support one volume
        # https://clusterhq.atlassian.net/browse/FLOC-49
        attached_volume = None
        if volumes:
            attached_volume = self._get_attached_volume(host, volumes[0])

        # Find the node.
        node = deployment.get_node(host)

        # Check if we have any ports in the request. If we do, check existing
        # external ports exposed to ensure there is no conflict. If there is a
        # conflict, return an error.
        for port in ports:
            for current_node in deployment.nodes:
                for application in current_node.applications:
                    for application_port in application.ports:
                        if application_port.external_port == port['external']:
                            raise CONTAINER_PORT_COLLISION

        # If links are present, check that there are no conflicts in local
        # ports or alias names.
        link_aliases = set()
        link_local_ports = set()
        application_links = set()
        for link in links:
            if link['alias'] in link_aliases:
                raise LINK_ALIAS_COLLISION
            if link['local_port'] in link_local_ports:
                raise LINK_PORT_COLLISION
            link_aliases.add(link['alias'])
            link_local_ports.add(link['local_port'])
            application_links.add(
                Link(
                    alias=link['alias'], local_port=link['local_port'],
                    remote_port=link['remote_port']
                )
            )

        # If we have ports specified, add these to the Application instance.
        application_ports = []
        for port in ports:
            application_ports.append(Port(
                internal_port=port['internal'],
                external_port=port['external']
            ))

        if environment is not None:
            environment = frozenset(environment.items())

        if restart_policy is None:
            restart_policy = dict(name=u"never")

        policy_name = restart_policy.pop("name")
        policy_factory = FLOCKER_RESTART_POLICY_NAME_TO_POLICY[policy_name]
        policy = policy_factory(**restart_policy)

        # Create Application object, add to Deployment, save.
        application = Application(
            name=name,
            image=DockerImage.from_string(image),
            ports=frozenset(application_ports),
            environment=environment,
            volume=attached_volume,
            restart_policy=policy,
            cpu_shares=cpu_shares,
            memory_limit=memory_limit,
            links=application_links
        )

        new_node_config = node.transform(
            ["applications"],
            lambda s: s.add(application)
        )

        new_deployment = deployment.update_node(new_node_config)
        saving = self.persistence_service.save(new_deployment)

        # Return passed in dictionary with CREATED response code.
        def saved(_):
            result = container_configuration_response(application, host)
            return EndpointResponse(CREATED, result)
        saving.addCallback(saved)
        return saving

    @app.route("/configuration/containers/<name>", methods=['POST'])
    @user_documentation(
        """
        Update a named container's configuration.

        This will lead to the container being relocated to the specified host
        and restarted. This will also update the primary host of any attached
        datasets.
        """,
        examples=[u"move container"],
    )
    @structured(
        inputSchema={
            '$ref':
            '/v1/endpoints.json#/definitions/configuration_container_update',
        },
        outputSchema={
            '$ref':
            '/v1/endpoints.json#/definitions/configuration_container',
        },
        schema_store=SCHEMAS,
    )
    def update_containers_configuration(self, name, host):
        """
        Update the specified container's configuration.

        :param unicode name: A unique identifier for the container within
            the Flocker cluster.

        :param unicode host: The address of the node on which the container
            will run.

        :return: An ``EndpointResponse`` describing the container which has
            been updated.
        """
        deployment = self.persistence_service.get()
        target_node = deployment.get_node(host)
        for node in deployment.nodes:
            for application in node.applications:
                if application.name == name:
                    deployment = deployment.move_application(
                        application, target_node
                    )
                    saving = self.persistence_service.save(deployment)

                    def saved(_):
                        result = container_configuration_response(
                            application, host
                        )
                        return EndpointResponse(OK, result)

                    saving.addCallback(saved)
                    return saving

        # Didn't find the application:
        raise CONTAINER_NOT_FOUND

    @app.route("/configuration/containers/<name>", methods=['DELETE'])
    @user_documentation(
        """
        Remove a container from the configuration.

        This will lead to the container being stopped and not being
        restarted again. Any datasets that were attached as volumes will
        continue to exist on the cluster.
        """,
        examples=[
            u"remove a container",
            u"remove a container with unknown name",
        ]
    )
    @structured(
        inputSchema={},
        outputSchema={},
        schema_store=SCHEMAS
    )
    def delete_container_configuration(self, name):
        """
        Remove a container from the cluster configuration.

        :param unicode name: A unique identifier for the container within
            the Flocker cluster.

        :return: An ``EndpointResponse``.
        """
        deployment = self.persistence_service.get()

        for node in deployment.nodes:
            for application in node.applications:
                if application.name == name:
                    updated_node = node.transform(
                        ["applications"], lambda s: s.remove(application))
                    d = self.persistence_service.save(
                        deployment.update_node(updated_node))
                    d.addCallback(lambda _: None)
                    return d

        # Didn't find the application:
        raise CONTAINER_NOT_FOUND

<<<<<<< HEAD
    @app.route("/state/nodes", methods=['GET'])
    # To be done in https://clusterhq.atlassian.net/browse/FLOC-1632
    # @user_documentation(...)
    @structured(
        inputSchema={},
        outputSchema={"$ref":
                      '/v1/endpoints.json#/definitions/nodes_array'},
        schema_store=SCHEMAS
    )
    def list_current_nodes(self):
        return [{u"hostname": node.hostname} for node in
                self.cluster_state_service.as_deployment().nodes]
=======
    @app.route("/configuration/_compose", methods=['POST'])
    @user_documentation(
        """
        Private API endpoint used by flocker-deploy.

        Please do not use it as it may be removed in the near future.
        """,
        examples=[],
    )
    @structured(
        inputSchema={
            '$ref':
            '/v1/endpoints.json#/definitions/configuration_compose'
        },
        outputSchema={},
        schema_store=SCHEMAS
    )
    def replace_configuration(self, applications, deployment):
        """
        Replace the existing configuration with one given by flocker-deploy
        command line tool.

        :param applications: Configuration in Flocker-native or
            Fig/Compose format.

        :param deployment: Configuration of which applications run on
            which nodes.
        """
        try:
            configuration = FigConfiguration(applications)
            if not configuration.is_valid_format():
                configuration = FlockerConfiguration(applications)
            return self.persistence_service.save(model_from_configuration(
                applications=configuration.applications(),
                deployment_configuration=deployment))
        except ConfigurationError as e:
            raise make_bad_request(code=BAD_REQUEST, description=unicode(e))
>>>>>>> 7aacf5bb


def manifestations_from_deployment(deployment, dataset_id):
    """
    Extract all other manifestations of the supplied dataset_id from the
    supplied deployment.

    :param Deployment deployment: A ``Deployment`` describing the state
        of the cluster.
    :param unicode dataset_id: The uuid of the ``Dataset`` for the
        ``Manifestation`` s that are to be returned.
    :return: Iterable returning all manifestations of the supplied
        ``dataset_id``.
    """
    for node in deployment.nodes:
        if dataset_id in node.manifestations:
                yield node.manifestations[dataset_id], node


def datasets_from_deployment(deployment):
    """
    Extract the primary datasets from the supplied deployment instance.

    Currently does not support secondary datasets, but this info might be
    useful to provide.  For ZFS, for example, may show how up-to-date they
    are with respect to the primary.

    :param Deployment deployment: A ``Deployment`` describing the state
        of the cluster.

    :return: Iterable returning all datasets.
    """
    for node in deployment.nodes:
        for manifestation in node.manifestations.values():
            if manifestation.primary:
                # There may be multiple datasets marked as primary until we
                # implement consistency checking when state is reported by each
                # node.
                # See https://clusterhq.atlassian.net/browse/FLOC-1303
                yield api_dataset_from_dataset_and_node(
                    manifestation.dataset, node.hostname
                )


def containers_from_deployment(deployment):
    """
    Extract the containers from the supplied deployment instance.

    :param Deployment deployment: A ``Deployment`` describing the state
        of the cluster.

    :return: Iterable returning all containers.
    """
    for node in deployment.nodes:
        for application in node.applications:
            yield container_configuration_response(application, node.hostname)


def container_configuration_response(application, node):
    """
    Return a container dict  which confirms to
    ``/v1/endpoints.json#/definitions/configuration_container``

    :param Application application: An ``Application`` instance.
    :param unicode node: The host on which this application is running.
    :return: A ``dict`` containing the container configuration.
    """
    result = {
        "host": node, "name": application.name,
    }
    result.update(ApplicationMarshaller(application).convert())
    # Configuration format isn't quite the same as JSON format:
    if u"volume" in result:
        # Config format includes maximum_size, which we don't want:
        volume = result.pop(u"volume")
        result[u"volumes"] = [{u"dataset_id": volume[u"dataset_id"],
                               u"mountpoint": volume[u"mountpoint"]}]
    if application.cpu_shares is not None:
        result["cpu_shares"] = application.cpu_shares
    if application.memory_limit is not None:
        result["memory_limit"] = application.memory_limit
    return result


def api_dataset_from_dataset_and_node(dataset, node_hostname):
    """
    Return a dataset dict which conforms to
    ``/v1/endpoints.json#/definitions/configuration_datasets_array``

    :param Dataset dataset: A dataset present in the cluster.
    :param unicode node_hostname: Hostname of the primary node for the
        `dataset`.
    :return: A ``dict`` containing the dataset information and the
        hostname of the primary node, conforming to
        ``/v1/endpoints.json#/definitions/configuration_datasets_array``.
    """
    result = dict(
        dataset_id=dataset.dataset_id,
        deleted=dataset.deleted,
        primary=node_hostname,
        metadata=thaw(dataset.metadata)
    )
    if dataset.maximum_size is not None:
        result[u'maximum_size'] = dataset.maximum_size
    return result


def create_api_service(persistence_service, cluster_state_service, endpoint):
    """
    Create a Twisted Service that serves the API on the given endpoint.

    :param ConfigurationPersistenceService persistence_service: Service
        for retrieving and setting desired configuration.

    :param ClusterStateService cluster_state_service: Service that
        knows about the current state of the cluster.

    :param endpoint: Twisted endpoint to listen on.

    :return: Service that will listen on the endpoint using HTTP API server.
    """
    api_root = Resource()
    user = ConfigurationAPIUserV1(persistence_service, cluster_state_service)
    api_root.putChild('v1', user.app.resource())
    api_root._v1_user = user  # For unit testing purposes, alas
    return StreamServerEndpointService(endpoint, Site(api_root))<|MERGE_RESOLUTION|>--- conflicted
+++ resolved
@@ -771,7 +771,6 @@
         # Didn't find the application:
         raise CONTAINER_NOT_FOUND
 
-<<<<<<< HEAD
     @app.route("/state/nodes", methods=['GET'])
     # To be done in https://clusterhq.atlassian.net/browse/FLOC-1632
     # @user_documentation(...)
@@ -784,7 +783,7 @@
     def list_current_nodes(self):
         return [{u"hostname": node.hostname} for node in
                 self.cluster_state_service.as_deployment().nodes]
-=======
+
     @app.route("/configuration/_compose", methods=['POST'])
     @user_documentation(
         """
@@ -822,7 +821,6 @@
                 deployment_configuration=deployment))
         except ConfigurationError as e:
             raise make_bad_request(code=BAD_REQUEST, description=unicode(e))
->>>>>>> 7aacf5bb
 
 
 def manifestations_from_deployment(deployment, dataset_id):
