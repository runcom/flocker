$schema: http://json-schema.org/draft-04/schema#
id: http://api.clusterhq.com/v1/endpoints.json
definitions:
  versions:
    type: object
    properties:
      flocker:
        title: Flocker version
        description:
          The software version of Flocker
        type: string
    required:
      - flocker
    additionalProperties: false

  configuration_container:
    type: object
    properties:
      host:
        '$ref': 'types.json#/definitions/host'
      name:
        '$ref': 'types.json#/definitions/container_name'
      image:
        '$ref': 'types.json#/definitions/container_image'
      ports:
        '$ref': 'types.json#/definitions/ports'
      environment:
        '$ref': 'types.json#/definitions/environment'
      restart_policy:
        '$ref': 'types.json#/definitions/restart_policy'
<<<<<<< HEAD
      volumes:
        title: Volumes to attach to the container
        description: |
          Volumes to attach to the container. Required keys are "dataset_id" and
          "mountpoint". For now only one volume per container is supported.
        type: array
        items:
          '$ref': 'types.json#/definitions/volume'
        minItems: 0
        maxItems: 1
=======
      cpu_shares:
        '$ref': 'types.json#/definitions/cpu_shares'
      memory_limit:
        '$ref': 'types.json#/definitions/memory_limit'
      links:
        '$ref': 'types.json#/definitions/container_links'
>>>>>>> e9e25a95
    required:
      - host
      - name
      - image
    additionalProperties: false

  configuration_dataset:
    description: "The configuration for a particular dataset."
    type: object
    properties:
      primary:
        '$ref': 'types.json#/definitions/primary'
      dataset_id:
        '$ref': 'types.json#/definitions/dataset_id'
      deleted:
        '$ref': 'types.json#/definitions/deleted'
      metadata:
        '$ref': 'types.json#/definitions/metadata'
      maximum_size:
        '$ref': 'types.json#/definitions/maximum_size'
    required:
      # Temporarily required until volume backends settle down and we know
      # more about what it means to not have a primary manifestation.
      - primary
    additionalProperties: false

  # A sequence of datasets
  configuration_datasets_array:
    description: "An array of configuration datasets."
    type: array
    items: {"$ref": "#/definitions/configuration_dataset" }

  state_datasets_array:
    description: "An array of state datasets."
    type: array
    items:
      description: "The state of a particular dataset."
      type: object
      properties:
        primary:
          '$ref': 'types.json#/definitions/primary'
        dataset_id:
          '$ref': 'types.json#/definitions/dataset_id'
        maximum_size:
          '$ref': 'types.json#/definitions/maximum_size'
        path:
          '$ref': 'types.json#/definitions/node_path'
      required:
        - primary
        - dataset_id
        - path
      additionalProperties: false<|MERGE_RESOLUTION|>--- conflicted
+++ resolved
@@ -28,7 +28,6 @@
         '$ref': 'types.json#/definitions/environment'
       restart_policy:
         '$ref': 'types.json#/definitions/restart_policy'
-<<<<<<< HEAD
       volumes:
         title: Volumes to attach to the container
         description: |
@@ -39,14 +38,12 @@
           '$ref': 'types.json#/definitions/volume'
         minItems: 0
         maxItems: 1
-=======
       cpu_shares:
         '$ref': 'types.json#/definitions/cpu_shares'
       memory_limit:
         '$ref': 'types.json#/definitions/memory_limit'
       links:
         '$ref': 'types.json#/definitions/container_links'
->>>>>>> e9e25a95
     required:
       - host
       - name
