# Copyright Hybrid Logic Ltd.  See LICENSE file for details.

"""
Tests for ``flocker.node.agents.blockdevice``.
"""

from errno import ENOTDIR
from os import getuid, statvfs
from uuid import UUID, uuid4
from subprocess import STDOUT, PIPE, Popen, check_output

import psutil

from zope.interface import implementer
from zope.interface.verify import verifyObject

from pyrsistent import (
    InvariantException, PRecord, field, ny as match_anything, discard
)

from twisted.python.runtime import platform
from twisted.python.filepath import FilePath
from twisted.trial.unittest import SynchronousTestCase, SkipTest

from eliot.testing import validate_logging, LoggedAction

from .. import blockdevice
from ...test.istatechange import make_istatechange_tests

from ..blockdevice import (
    BlockDeviceDeployer, LoopbackBlockDeviceAPI, IBlockDeviceAPI,
    BlockDeviceVolume, UnknownVolume, AlreadyAttachedVolume,
    CreateBlockDeviceDataset, UnattachedVolume,
    DestroyBlockDeviceDataset, UnmountBlockDevice, DetachVolume,
    ResizeBlockDeviceDataset, ResizeVolume, AttachVolume, CreateFilesystem,
    DestroyVolume, MountBlockDevice, ResizeFilesystem,
    _losetup_list_parse, _losetup_list, _blockdevicevolume_from_dataset_id,

    DESTROY_BLOCK_DEVICE_DATASET, UNMOUNT_BLOCK_DEVICE, DETACH_VOLUME,
    DESTROY_VOLUME,
    RESIZE_BLOCK_DEVICE_DATASET, RESIZE_VOLUME, ATTACH_VOLUME,
    RESIZE_FILESYSTEM, MOUNT_BLOCK_DEVICE,

    IBlockDeviceAsyncAPI,
    _SyncToThreadedAsyncAPIAdapter,
)

from ... import run_state_change, in_parallel
from ...testtools import ideployer_tests_factory, to_node
from ....testtools import (
    REALISTIC_BLOCKDEVICE_SIZE, run_process, make_with_init_tests
)
from ....control import (
    Dataset, Manifestation, Node, NodeState, Deployment, DeploymentState,
    NonManifestDatasets,
)

LOOPBACK_BLOCKDEVICE_SIZE = 1024 * 1024 * 64

if not platform.isLinux():
    # The majority of Flocker isn't supported except on Linux - this test
    # module just happens to run some code that obviously breaks on some other
    # platforms.  Rather than skipping each test module individually it would
    # be nice to have some single global solution.  FLOC-1560, FLOC-1205
    skip = "flocker.node.agents.blockdevice is only supported on Linux"


class _SizeInfo(PRecord):
    """
    :ivar int actual: The number of bytes allocated in the filesystem to a
        file, as computed by counting block size.  A sparse file may have less
        space allocated to it than might be expected given just its reported
        size.
    :ivar int reported: The size of the file as a number of bytes, as computed
        by the apparent position of the end of the file (ie, what ``stat``
        reports).
    """
    actual = field(type=int, mandatory=True)
    reported = field(type=int, mandatory=True)


def get_size_info(api, volume):
    """
    Retrieve information about the size of the backing file for the given
    volume.

    :param LoopbackBlockDeviceAPI api: The loopback backend to use to retrieve
        the size information.
    :param BlockDeviceVolume volume: The volume the size of which to look up.

    :return: A ``_SizeInfo`` giving information about actual storage and
        reported size of the backing file for the given volume.
    """
    backing_file = api._root_path.descendant(
        ['unattached', volume.blockdevice_id]
    )
    # Get actual number of 512 byte blocks used by the file.  See
    # http://stackoverflow.com/a/3212102
    backing_file.restat()
    actual = backing_file.statinfo.st_blocks * 512
    reported = backing_file.getsize()
    return _SizeInfo(actual=actual, reported=reported)


def make_filesystem(device, block_device):
    """
    Synchronously initialize a device file with an ext4 filesystem.

    :param FilePath device: The path to the file onto which to put the
        filesystem.  Anything accepted by ``mkfs`` is acceptable (including a
        regular file instead of a device file).
    :param bool block_device: If ``True`` then the device is expected to be a
        block device and the ``-F`` flag will not be passed to ``mkfs``.  If
        ``False`` then the device is expected to be a regular file rather than
        an actual device and ``-F`` will be passed to ``mkfs`` to force it to
        create the filesystem.  It's possible to detect whether the given file
        is a device file or not.  This flag is required anyway because it's
        about what the caller *expects*.  This is meant to provide an extra
        measure of safety (these tests run as root, this function potentially
        wipes the filesystem from the device specified, this could have bad
        consequences if it goes wrong).
    """
    options = []
    if block_device and not device.isBlockDevice():
        raise Exception(
            "{} is not a block device but it was expected to be".format(
                device.path
            )
        )
    elif device.isBlockDevice() and not block_device:
        raise Exception(
            "{} is a block device but it was not expected to be".format(
                device.path
            )
        )
    if not block_device:
        options.extend([
            # Force mkfs to make the filesystem even though the target is not a
            # block device.
            b"-F",
        ])
    command = [b"mkfs"] + options + [b"-t", b"ext4", device.path]
    run_process(command)


def mount(device, mountpoint):
    """
    Synchronously mount a filesystem.

    :param FilePath device: The path to the device file containing the
        filesystem.
    :param mountpoint device: The path to an existing directory at which to
        mount the filesystem.
    """
    run_process([b"mount", device.path, mountpoint.path])


class BlockDeviceDeployerTests(
        ideployer_tests_factory(
            lambda test: BlockDeviceDeployer(
                hostname=u"localhost",
                node_uuid=uuid4(),
                block_device_api=loopbackblockdeviceapi_for_test(test)
            )
        )
):
    """
    Tests for ``BlockDeviceDeployer``.
    """


class BlockDeviceDeployerDiscoverStateTests(SynchronousTestCase):
    """
    Tests for ``BlockDeviceDeployer.discover_state``.
    """
    def setUp(self):
        self.expected_hostname = u'192.0.2.123'
        self.expected_uuid = uuid4()
        self.api = loopbackblockdeviceapi_for_test(self)
        self.deployer = BlockDeviceDeployer(
            node_uuid=self.expected_uuid,
            hostname=self.expected_hostname,
            block_device_api=self.api,
            mountroot=mountroot_for_test(self),
        )

    def assertDiscoveredState(self, deployer, expected_manifestations,
                              expected_nonmanifest_datasets=None):
        """
        Assert that the manifestations on the state object returned by
        ``deployer.discover_state`` equals the given list of manifestations.

        :param IDeployer deployer: The object to use to discover the state.
        :param list expected_manifestations: The ``Manifestation``\ s expected
            to be discovered.

        :raise: A test failure exception if the manifestations are not what is
                expected.
        """
        discovering = deployer.discover_state(
            NodeState(hostname=self.expected_hostname)
        )
        state = self.successResultOf(discovering)
        expected_paths = {}
        for manifestation in expected_manifestations:
            dataset_id = manifestation.dataset.dataset_id
            mountpath = deployer._mountpath_for_manifestation(manifestation)
            expected_paths[dataset_id] = mountpath
        expected = (
            NodeState(
                uuid=deployer.node_uuid,
                hostname=deployer.hostname,
                manifestations={
                    m.dataset_id: m for m in expected_manifestations},
                paths=expected_paths,
            ),
        )
        if expected_nonmanifest_datasets is not None:
            expected += (
                NonManifestDatasets(datasets={
                    unicode(dataset_id):
                    Dataset(dataset_id=unicode(dataset_id))
                    for dataset_id in expected_nonmanifest_datasets
                }),
            )
        self.assertEqual(expected, state)

    def test_no_devices(self):
        """
        ``BlockDeviceDeployer.discover_state`` returns a ``NodeState`` with
        empty ``manifestations`` if the ``api`` reports no locally attached
        volumes.
        """
        self.assertDiscoveredState(self.deployer, [])

    def test_attached_unmounted_device(self):
        """
        If a volume is attached but not mounted, it is included as a
        non-manifest dataset returned by ``BlockDeviceDeployer.discover_state``
        and not as a manifestation on the ``NodeState``.
        """
        unmounted = self.api.create_volume(
            dataset_id=uuid4(),
            size=REALISTIC_BLOCKDEVICE_SIZE,
        )
        self.api.attach_volume(
            unmounted.blockdevice_id, self.expected_hostname
        )
        self.assertDiscoveredState(
            self.deployer, expected_manifestations=[],
            expected_nonmanifest_datasets=[unmounted.dataset_id]
        )

    def test_attached_and_mismounted(self):
        """
        If a volume is attached and mounted but not mounted at the location
        ``BlockDeviceDeployer`` expects, it is included as a non-manifest
        dataset returned by ``BlockDeviceDeployer.discover_state`` and not as a
        manifestation on the ``NodeState``.
        """
        unexpected = self.api.create_volume(
            dataset_id=uuid4(),
            size=LOOPBACK_BLOCKDEVICE_SIZE,
        )

        self.api.attach_volume(
            unexpected.blockdevice_id, self.expected_hostname
        )

        device = self.api.get_device_path(unexpected.blockdevice_id)
        make_filesystem(device, block_device=True)

        # Mount it somewhere beneath the expected mountroot (so that it is
        # cleaned up automatically) but not at the expected place beneath it.
        mountpoint = self.deployer.mountroot.child(b"nonsense")
        mountpoint.makedirs()
        mount(device, mountpoint)

        self.assertDiscoveredState(
            self.deployer,
            expected_manifestations=[],
            expected_nonmanifest_datasets=[unexpected.dataset_id]
        )

    def test_unrelated_mounted(self):
        """
        If a volume is attached but an unrelated filesystem is mounted at the
        expected location for that volume, it is included as a non-manifest
        dataset returned by ``BlockDeviceDeployer.discover_state`` and not as a
        manifestation on the ``NodeState``.
        """
        unrelated_device = FilePath(self.mktemp())
        with unrelated_device.open("w") as unrelated_file:
            unrelated_file.truncate(LOOPBACK_BLOCKDEVICE_SIZE)

        unmounted = self.api.create_volume(
            dataset_id=uuid4(),
            size=REALISTIC_BLOCKDEVICE_SIZE,
        )
        mountpoint = self.deployer.mountroot.child(bytes(unmounted.dataset_id))
        mountpoint.makedirs()
        self.api.attach_volume(
            unmounted.blockdevice_id, self.expected_hostname
        )

        make_filesystem(unrelated_device, block_device=False)
        mount(unrelated_device, mountpoint)

        self.assertDiscoveredState(
            self.deployer,
            expected_manifestations=[],
            expected_nonmanifest_datasets=[unmounted.dataset_id]
        )

    def test_one_device(self):
        """
        ``BlockDeviceDeployer.discover_state`` returns a ``NodeState`` with one
        ``manifestations`` if the ``api`` reports one locally attached volume
        and the volume's filesystem is mounted in the right place.
        """
        dataset_id = uuid4()
        new_volume = self.api.create_volume(
            dataset_id=dataset_id,
            size=REALISTIC_BLOCKDEVICE_SIZE
        )
        self.api.attach_volume(
            new_volume.blockdevice_id, self.expected_hostname
        )
        device = self.api.get_device_path(new_volume.blockdevice_id)
        mountpoint = self.deployer.mountroot.child(bytes(dataset_id))
        mountpoint.makedirs()
        make_filesystem(device, block_device=True)
        mount(device, mountpoint)
        expected_dataset = Dataset(
            dataset_id=dataset_id,
            maximum_size=REALISTIC_BLOCKDEVICE_SIZE
        )
        expected_manifestation = Manifestation(
            dataset=expected_dataset, primary=True
        )
        self.assertDiscoveredState(self.deployer, [expected_manifestation])

    def test_only_remote_device(self):
        """
        ``BlockDeviceDeployer.discover_state`` does not consider remotely
        attached volumes.
        """
        dataset_id = uuid4()
        new_volume = self.api.create_volume(
            dataset_id=dataset_id,
            size=REALISTIC_BLOCKDEVICE_SIZE
        )
        self.api.attach_volume(new_volume.blockdevice_id, u'some.other.host')
        self.assertDiscoveredState(self.deployer, [])

    def test_only_unattached_devices(self):
        """
        ``BlockDeviceDeployer.discover_state`` discovers volumes that are not
        attached to any node and creates entries in a ``NonManifestDatasets``
        instance corresponding to them.
        """
        dataset_id = uuid4()
        self.api.create_volume(
            dataset_id=dataset_id,
            size=REALISTIC_BLOCKDEVICE_SIZE)
        self.assertDiscoveredState(
            self.deployer,
            expected_manifestations=[],
            expected_nonmanifest_datasets=[dataset_id]
        )


@implementer(IBlockDeviceAPI)
class UnusableAPI(object):
    """
    A non-implementation of ``IBlockDeviceAPI`` where it is explicitly required
    that the object not be used for anything.
    """


def assert_calculated_changes(case, node_state, node_config, expected_changes):
    """
    Assert that ``BlockDeviceDeployer.calculate_changes`` returns certain
    changes when it is invoked with the given state and configuration.

    :param TestCase case: The ``TestCase`` to use to make assertions (typically
        the one being run at the moment).
    :param NodeState node_state: The ``BlockDeviceDeployer`` will be asked to
        calculate changes for a node that has this state.
    :param Node node_config: The ``BlockDeviceDeployer`` will be asked to
        calculate changes for a node with this desired configuration.
    :param expected_changes: The ``IStateChange`` expected to be returned.
    """
    cluster_state = DeploymentState(nodes={node_state})
    cluster_configuration = Deployment(nodes={node_config})

    api = UnusableAPI()

    deployer = BlockDeviceDeployer(
        hostname=node_state.hostname,
        block_device_api=api,
    )

    changes = deployer.calculate_changes(
        cluster_configuration, cluster_state,
    )

    case.assertEqual(expected_changes, changes)


class ScenarioMixin(object):
    """
    A mixin for tests which defines some basic Flocker cluster state.
    """
    DATASET_ID = uuid4()
    NODE = u"192.0.2.1"
    NODE_UUID = uuid4()

    # The state of a single node which has a single primary manifestation for a
    # dataset.  Common starting point for several of the test scenarios.
    ONE_DATASET_STATE = NodeState(
        hostname=NODE,
        uuid=NODE_UUID,
        manifestations={
            unicode(DATASET_ID): Manifestation(
                dataset=Dataset(
                    dataset_id=unicode(DATASET_ID),
                    maximum_size=REALISTIC_BLOCKDEVICE_SIZE,
                ),
                primary=True,
            ),
        },
        paths={
            unicode(DATASET_ID):
            FilePath(b"/flocker/").child(bytes(DATASET_ID)),
        },
    )


class BlockDeviceDeployerAlreadyConvergedCalculateChangesTests(
        SynchronousTestCase, ScenarioMixin
):
    """
    Tests for the cases of ``BlockDeviceDeployer.calculate_changes`` where no
    changes are necessary because the local state already matches the desired
    configuration.
    """
    def test_no_changes(self):
        """
        ``BlockDeviceDeployer.calculate_changes`` calculates no changes when
        the local state is already converged with the desired configuration.
        """
        local_state = self.ONE_DATASET_STATE
        local_config = to_node(local_state)

        assert_calculated_changes(
            self, local_state, local_config,
            in_parallel(changes=[])
        )

<<<<<<< HEAD
        cluster_configuration = Deployment(
            nodes={local_config}
        )

        api = loopbackblockdeviceapi_for_test(self)
        volume = api.create_volume(
            dataset_id=self.DATASET_ID, size=REALISTIC_BLOCKDEVICE_SIZE
        )
        api.attach_volume(volume.blockdevice_id, self.NODE)

        deployer = BlockDeviceDeployer(
            node_uuid=self.NODE_UUID,
            hostname=self.NODE,
            block_device_api=api,
=======
    def test_deleted_ignored(self):
        """
        Deleted datasets for which no corresponding volumes exist do not result
        in any convergence operations.
        """
        local_state = self.ONE_DATASET_STATE.transform(
            # Remove the dataset.  This reflects its deletedness.
            ["manifestations", unicode(self.DATASET_ID)], discard
>>>>>>> 20981a5b
        )

        local_config = to_node(self.ONE_DATASET_STATE).transform(
            ["manifestations", unicode(self.DATASET_ID), "dataset"],
            lambda d: d.set(
                # Mark it as deleted in the configuration.
                deleted=True,
                # Change a bunch of other things too.  They shouldn't matter.
                maximum_size=d.maximum_size * 2,
                metadata={u"foo": u"bar"},
            )
        )

        assert_calculated_changes(
            self, local_state, local_config,
            in_parallel(changes=[]),
        )
    test_deleted_ignored.skip = (
        "This will pass when the deployer is smart enough to know it should "
        "not delete things that do not exist.  FLOC-1756."
    )


class BlockDeviceDeployerDestructionCalculateChangesTests(
        SynchronousTestCase, ScenarioMixin
):
    """
    Tests for ``BlockDeviceDeployer.calculate_changes`` in the cases relating
    to dataset destruction.
    """
    def test_deleted_dataset_volume_exists(self):
        """
        If the configuration indicates a dataset with a primary manifestation
        on the node has been deleted and the volume associated with that
        dataset still exists, ``BlockDeviceDeployer.calculate_changes`` returns
        a ``DestroyBlockDeviceDataset`` state change operation.
        """
        local_state = self.ONE_DATASET_STATE
        local_config = to_node(local_state).transform(
            ["manifestations", unicode(self.DATASET_ID), "dataset", "deleted"],
            True
        )
<<<<<<< HEAD
        cluster_configuration = Deployment(
            nodes={local_config}
        )

        api = loopbackblockdeviceapi_for_test(self)
        volume = api.create_volume(
            dataset_id=self.DATASET_ID, size=REALISTIC_BLOCKDEVICE_SIZE
        )
        volume = api.attach_volume(volume.blockdevice_id, self.NODE)

        deployer = BlockDeviceDeployer(
            node_uuid=self.NODE_UUID,
            hostname=self.NODE,
            block_device_api=api,
        )

        changes = deployer.calculate_changes(
            cluster_configuration, cluster_state,
        )

        self.assertEqual(
=======
        assert_calculated_changes(
            self, local_state, local_config,
>>>>>>> 20981a5b
            in_parallel(changes=[
                DestroyBlockDeviceDataset(dataset_id=self.DATASET_ID)
            ]),
        )

    def test_deleted_dataset_belongs_to_other_node(self):
        """
        If a dataset with a primary manifestation on one node is marked as
        deleted in the configuration, the ``BlockDeviceDeployer`` for a
        different node does not return a ``DestroyBlockDeviceDataset`` from its
        ``calculate_necessary_state_changes`` for that dataset.
        """
        other_node = u"192.0.2.2"
        local_state = self.ONE_DATASET_STATE
        cluster_state = Deployment(
            nodes={to_node(local_state)}
        )

        local_config = to_node(local_state).transform(
            ["manifestations", unicode(self.DATASET_ID), "dataset", "deleted"],
            True
        )
        cluster_configuration = Deployment(
            nodes={local_config}
        )

        api = loopbackblockdeviceapi_for_test(self)
        volume = api.create_volume(
            dataset_id=self.DATASET_ID, size=REALISTIC_BLOCKDEVICE_SIZE
        )
        api.attach_volume(volume.blockdevice_id, self.NODE)

        deployer = BlockDeviceDeployer(
            # This deployer is responsible for *other_node*, not node.
            hostname=other_node,
            node_uuid=uuid4(),
            block_device_api=api,
        )

        changes = deployer.calculate_changes(
            cluster_configuration, cluster_state,
        )

        self.assertEqual(
            in_parallel(changes=[]),
            changes
        )

    def test_delete_before_resize(self):
        """
        If a dataset has been marked as deleted *and* its maximum_size has
        changed, only a ``DestroyBlockDeviceDataset`` state change is returned.
        """
        local_state = self.ONE_DATASET_STATE
        local_config = to_node(local_state).transform(
            ["manifestations", unicode(self.DATASET_ID), "dataset"],
            # Delete and resize the dataset.
            lambda d: d.set(deleted=True, maximum_size=d.maximum_size * 2)
        )
        assert_calculated_changes(
            self, local_state, local_config,
            in_parallel(changes=[
                DestroyBlockDeviceDataset(dataset_id=self.DATASET_ID)
            ])
        )


class BlockDeviceDeployerCreationCalculateChangesTests(
        SynchronousTestCase
):
    """
    Tests for ``BlockDeviceDeployer.calculate_changes`` in the cases relating
    to dataset creation.
    """
    def test_no_devices_no_local_datasets(self):
        """
        If no devices exist and no datasets are part of the configuration for
        the deployer's node, no state changes are calculated.
        """
        dataset_id = unicode(uuid4())
        manifestation = Manifestation(
            dataset=Dataset(dataset_id=dataset_id), primary=True
        )
        node = u"192.0.2.1"
        other_node = u"192.0.2.2"
        configuration = Deployment(
            nodes={
                Node(
                    hostname=other_node,
                    manifestations={dataset_id: manifestation},
                )
            }
        )
        state = DeploymentState(nodes=[])
        api = LoopbackBlockDeviceAPI.from_path(self.mktemp())
        deployer = BlockDeviceDeployer(
            node_uuid=uuid4(),
            hostname=node,
            block_device_api=api,
        )
        changes = deployer.calculate_changes(configuration, state)
        self.assertEqual(in_parallel(changes=[]), changes)

    def test_no_devices_one_dataset(self):
        """
        If no devices exist but a dataset is part of the configuration for the
        deployer's node, a ``CreateBlockDeviceDataset`` change is calculated.
        """
        uuid = uuid4()
        dataset_id = unicode(uuid4())
        dataset = Dataset(dataset_id=dataset_id)
        manifestation = Manifestation(
            dataset=dataset, primary=True
        )
        node = u"192.0.2.1"
        configuration = Deployment(
            nodes={
                Node(
                    uuid=uuid,
                    hostname=node,
                    manifestations={dataset_id: manifestation},
                )
            }
        )
        state = DeploymentState(nodes=[])
        api = LoopbackBlockDeviceAPI.from_path(self.mktemp())
        deployer = BlockDeviceDeployer(
            node_uuid=uuid,
            hostname=node,
            block_device_api=api,
        )
        changes = deployer.calculate_changes(configuration, state)
        mountpoint = deployer.mountroot.child(dataset_id.encode("ascii"))
        self.assertEqual(
            in_parallel(
                changes=[
                    CreateBlockDeviceDataset(
                        dataset=dataset, mountpoint=mountpoint
                    )
                ]),
            changes
        )

    def _calculate_changes(self, local_hostname, local_state,
                           desired_configuration):
        """
        Create a ``BlockDeviceDeployer`` and call its
        ``calculate_necessary_state_changes`` method with the given arguments
        and an empty cluster state.

        :param unicode local_hostname: The node identifier to give to the
            ``BlockDeviceDeployer``.
        :param desired_configuration: As accepted by
            ``IDeployer.calculate_changes``.

        :return: The return value of ``BlockDeviceDeployer.calculate_changes``.
        """
        # It is expected that someone will have merged local state into cluster
        # state.
        current_cluster_state = DeploymentState(nodes={local_state})

        api = LoopbackBlockDeviceAPI.from_path(self.mktemp())
        deployer = BlockDeviceDeployer(
            node_uuid=uuid4(),
            hostname=local_hostname,
            block_device_api=api,
        )

        return deployer.calculate_changes(
            desired_configuration, current_cluster_state
        )

    def test_match_configuration_to_state_of_datasets(self):
        """
        ``BlockDeviceDeployer.calculate_changes`` does not yield a
        ``CreateBlockDeviceDataset`` change if a dataset with the same ID
        exists with different metadata.
        """
        expected_hostname = u'192.0.2.123'
        expected_dataset_id = unicode(uuid4())

        local_state = NodeState(
            hostname=expected_hostname,
            paths={
                expected_dataset_id: FilePath(b"/flocker").child(
                    expected_dataset_id.encode("ascii")),
            },
            manifestations={
                expected_dataset_id:
                Manifestation(
                    primary=True,
                    dataset=Dataset(
                        dataset_id=expected_dataset_id,
                        maximum_size=REALISTIC_BLOCKDEVICE_SIZE,
                        # Dataset state will always have empty metadata and
                        # deleted will always be False.
                        metadata={},
                        deleted=False,
                    ),
                ),
            },
        )

        # Give the dataset some metadata in the configuration, thus diverging
        # it from the representation in local_state.
        desired_configuration = Deployment(nodes=[Node(
            hostname=expected_hostname,
            manifestations=local_state.manifestations.transform(
                (expected_dataset_id, "dataset", "metadata"),
                {u"name": u"my_volume"}
            ))])
        actual_changes = self._calculate_changes(
            expected_hostname,
            local_state,
            desired_configuration
        )

        expected_changes = in_parallel(changes=[])

        self.assertEqual(expected_changes, actual_changes)


class BlockDeviceDeployerResizeCalculateChangesTests(
        SynchronousTestCase, ScenarioMixin
):
    """
    Tests for ``BlockDeviceDeployer.calculate_changes`` in the cases relating
    to resizing a dataset.
    """
    def test_maximum_size_increased(self):
        """
        ``BlockDeviceDeployer.calculate_changes`` returns a
        ``ResizeBlockDeviceDataset`` state change operation if the
        ``maximum_size`` of the configured ``Dataset`` is larger than the size
        reported in the local node state.
        """
        local_state = self.ONE_DATASET_STATE
        local_config = to_node(local_state).transform(
            ["manifestations", unicode(self.DATASET_ID), "dataset",
             "maximum_size"],
            REALISTIC_BLOCKDEVICE_SIZE * 2
        )

        assert_calculated_changes(
            self, local_state, local_config,
            in_parallel(changes=[
                ResizeBlockDeviceDataset(
                    dataset_id=self.DATASET_ID,
                    size=REALISTIC_BLOCKDEVICE_SIZE * 2,
                )]
            )
        )

    def test_multiple_resize(self):
        """
        ``BlockDeviceDeployer.calculate_changes`` returns a
        ``ResizeBlockDeviceDataset`` state change operation for each configured
        dataset which has a different maximum_size in the local state.
        """
        dataset_id = uuid4()
        dataset = Dataset(
            dataset_id=dataset_id,
            maximum_size=REALISTIC_BLOCKDEVICE_SIZE * 2
        )
        manifestation = Manifestation(dataset=dataset, primary=True)
        # Put another dataset into the state.
        local_state = self.ONE_DATASET_STATE.transform(
            ["manifestations", unicode(dataset_id)], manifestation
        )
        local_config = to_node(local_state).transform(
            ["manifestations", match_anything, "dataset"],
            lambda dataset: dataset.set(maximum_size=dataset.maximum_size * 2)
        )

        assert_calculated_changes(
            self, local_state, local_config,
            in_parallel(changes=[
                ResizeBlockDeviceDataset(
                    dataset_id=dataset_id,
                    size=REALISTIC_BLOCKDEVICE_SIZE * 4,
                ),
                ResizeBlockDeviceDataset(
                    dataset_id=self.DATASET_ID,
                    size=REALISTIC_BLOCKDEVICE_SIZE * 2,
                ),
            ])
        )


class BlockDeviceInterfaceTests(SynchronousTestCase):
    """
    Tests for ``IBlockDeviceAPI`` and ``IBlockDeviceAsyncAPI``.
    """
    def test_names(self):
        """
        The two interfaces have all of the same names defined.
        """
        self.assertItemsEqual(
            list(IBlockDeviceAPI.names()),
            list(IBlockDeviceAsyncAPI.names()),
        )

    def test_same_signatures(self):
        """
        Methods of the two interfaces all have the same signature.
        """
        def parts(method):
            return (
                method.positional, method.kwargs,
                method.required, method.varargs
            )

        names = list(IBlockDeviceAPI.names())
        self.assertItemsEqual(
            list(parts(IBlockDeviceAPI[name]) for name in names),
            list(parts(IBlockDeviceAsyncAPI[name]) for name in names),
        )


class IBlockDeviceAPITestsMixin(object):
    """
    Tests to perform on ``IBlockDeviceAPI`` providers.
    """
    def test_interface(self):
        """
        ``api`` instances provide ``IBlockDeviceAPI``.
        """
        self.assertTrue(
            verifyObject(IBlockDeviceAPI, self.api)
        )

    def test_list_volume_empty(self):
        """
        ``list_volumes`` returns an empty ``list`` if no block devices have
        been created.
        """
        self.assertEqual([], self.api.list_volumes())

    def test_created_is_listed(self):
        """
        ``create_volume`` returns a ``BlockDeviceVolume`` that is returned by
        ``list_volumes``.
        """
        dataset_id = uuid4()
        new_volume = self.api.create_volume(
            dataset_id=dataset_id,
            size=REALISTIC_BLOCKDEVICE_SIZE)
        self.assertIn(new_volume, self.api.list_volumes())

    def test_listed_volume_attributes(self):
        """
        ``list_volumes`` returns ``BlockDeviceVolume`` s that have the same
        dataset_id and size as was passed to ``create_volume``.
        """
        expected_dataset_id = uuid4()
        self.api.create_volume(
            dataset_id=expected_dataset_id,
            size=REALISTIC_BLOCKDEVICE_SIZE
        )
        [listed_volume] = self.api.list_volumes()
        self.assertEqual(
            (expected_dataset_id, REALISTIC_BLOCKDEVICE_SIZE),
            (listed_volume.dataset_id, listed_volume.size)
        )

    def test_created_volume_attributes(self):
        """
        ``create_volume`` returns a ``BlockDeviceVolume`` that has a dataset_id
        and a size.
        """
        expected_dataset_id = uuid4()
        new_volume = self.api.create_volume(
            dataset_id=expected_dataset_id,
            size=REALISTIC_BLOCKDEVICE_SIZE
        )
        self.assertEqual(
            (expected_dataset_id, REALISTIC_BLOCKDEVICE_SIZE),
            (new_volume.dataset_id, new_volume.size)
        )

    def test_attach_unknown_volume(self):
        """
        An attempt to attach an unknown ``BlockDeviceVolume`` raises
        ``UnknownVolume``.
        """
        self.assertRaises(
            UnknownVolume,
            self.api.attach_volume,
            blockdevice_id=unicode(uuid4()),
            # XXX This IP address and others in following tests need to be
            # parameterized so that these tests can be run against real cloud
            # nodes.
            host=u'192.0.2.123'
        )

    def test_attach_attached_volume(self):
        """
        An attempt to attach an already attached ``BlockDeviceVolume`` raises
        ``AlreadyAttachedVolume``.
        """
        host = u'192.0.2.123'
        dataset_id = uuid4()

        new_volume = self.api.create_volume(
            dataset_id=dataset_id,
            size=REALISTIC_BLOCKDEVICE_SIZE
        )
        attached_volume = self.api.attach_volume(
            new_volume.blockdevice_id, host=host
        )

        self.assertRaises(
            AlreadyAttachedVolume,
            self.api.attach_volume,
            blockdevice_id=attached_volume.blockdevice_id,
            host=host
        )

    def test_attach_elsewhere_attached_volume(self):
        """
        An attempt to attach a ``BlockDeviceVolume`` already attached to
        another host raises ``AlreadyAttachedVolume``.
        """
        new_volume = self.api.create_volume(
            dataset_id=uuid4(),
            size=REALISTIC_BLOCKDEVICE_SIZE
        )
        attached_volume = self.api.attach_volume(
            new_volume.blockdevice_id, host=u'192.0.2.123'
        )

        self.assertRaises(
            AlreadyAttachedVolume,
            self.api.attach_volume,
            blockdevice_id=attached_volume.blockdevice_id,
            host=u'192.0.2.124'
        )

    def test_attach_unattached_volume(self):
        """
        An unattached ``BlockDeviceVolume`` can be attached.
        """
        expected_host = u'192.0.2.123'
        dataset_id = uuid4()
        new_volume = self.api.create_volume(
            dataset_id=dataset_id,
            size=REALISTIC_BLOCKDEVICE_SIZE
        )
        expected_volume = BlockDeviceVolume(
            blockdevice_id=new_volume.blockdevice_id,
            size=new_volume.size,
            host=expected_host,
            dataset_id=dataset_id
        )
        attached_volume = self.api.attach_volume(
            blockdevice_id=new_volume.blockdevice_id,
            host=expected_host
        )
        self.assertEqual(expected_volume, attached_volume)

    def test_attached_volume_listed(self):
        """
        An attached ``BlockDeviceVolume`` is listed.
        """
        dataset_id = uuid4()
        expected_host = u'192.0.2.123'
        new_volume = self.api.create_volume(
            dataset_id=dataset_id,
            size=REALISTIC_BLOCKDEVICE_SIZE
        )
        expected_volume = BlockDeviceVolume(
            blockdevice_id=new_volume.blockdevice_id,
            size=new_volume.size,
            host=expected_host,
            dataset_id=dataset_id,
        )
        self.api.attach_volume(
            blockdevice_id=new_volume.blockdevice_id,
            host=expected_host
        )
        self.assertEqual([expected_volume], self.api.list_volumes())

    def test_list_attached_and_unattached(self):
        """
        ``list_volumes`` returns both attached and unattached
        ``BlockDeviceVolume``s.
        """
        expected_host = u'192.0.2.123'

        new_volume1 = self.api.create_volume(
            dataset_id=uuid4(),
            size=REALISTIC_BLOCKDEVICE_SIZE
        )
        new_volume2 = self.api.create_volume(
            dataset_id=uuid4(),
            size=REALISTIC_BLOCKDEVICE_SIZE
        )
        attached_volume = self.api.attach_volume(
            blockdevice_id=new_volume2.blockdevice_id,
            host=expected_host
        )
        self.assertItemsEqual(
            [new_volume1, attached_volume],
            self.api.list_volumes()
        )

    def test_multiple_volumes_attached_to_host(self):
        """
        ``attach_volume`` can attach multiple block devices to a single host.
        """
        expected_host = u'192.0.2.123'
        volume1 = self.api.create_volume(
            dataset_id=uuid4(),
            size=REALISTIC_BLOCKDEVICE_SIZE
        )
        volume2 = self.api.create_volume(
            dataset_id=uuid4(),
            size=REALISTIC_BLOCKDEVICE_SIZE
        )
        attached_volume1 = self.api.attach_volume(
            volume1.blockdevice_id, host=expected_host
        )
        attached_volume2 = self.api.attach_volume(
            volume2.blockdevice_id, host=expected_host
        )

        self.assertItemsEqual(
            [attached_volume1, attached_volume2],
            self.api.list_volumes()
        )

    def test_get_device_path_unknown_volume(self):
        """
        ``get_device_path`` raises ``UnknownVolume`` if the supplied
        ``blockdevice_id`` has not been created.
        """
        unknown_blockdevice_id = unicode(uuid4())
        exception = self.assertRaises(
            UnknownVolume,
            self.api.get_device_path,
            unknown_blockdevice_id
        )
        self.assertEqual(unknown_blockdevice_id, exception.blockdevice_id)

    def test_get_device_path_unattached_volume(self):
        """
        ``get_device_path`` raises ``UnattachedVolume`` if the supplied
        ``blockdevice_id`` corresponds to an unattached volume.
        """
        new_volume = self.api.create_volume(
            dataset_id=uuid4(),
            size=REALISTIC_BLOCKDEVICE_SIZE
        )
        exception = self.assertRaises(
            UnattachedVolume,
            self.api.get_device_path,
            new_volume.blockdevice_id
        )
        self.assertEqual(new_volume.blockdevice_id, exception.blockdevice_id)

    def test_get_device_path_device(self):
        """
        ``get_device_path`` returns a ``FilePath`` to the device representing
        the attached volume.
        """
        new_volume = self.api.create_volume(
            dataset_id=uuid4(),
            size=REALISTIC_BLOCKDEVICE_SIZE
        )
        attached_volume = self.api.attach_volume(
            new_volume.blockdevice_id,
            u'192.0.2.123'
        )
        device_path = self.api.get_device_path(attached_volume.blockdevice_id)
        self.assertTrue(
            device_path.isBlockDevice(),
            u"Not a block device. Path: {!r}".format(device_path)
        )

    def test_get_device_path_device_repeatable_results(self):
        """
        ``get_device_path`` returns the same ``FilePath`` for the volume device
        when called multiple times.
        """
        new_volume = self.api.create_volume(
            dataset_id=uuid4(),
            size=REALISTIC_BLOCKDEVICE_SIZE
        )
        attached_volume = self.api.attach_volume(
            new_volume.blockdevice_id,
            u'192.0.2.123'
        )

        device_path1 = self.api.get_device_path(attached_volume.blockdevice_id)
        device_path2 = self.api.get_device_path(attached_volume.blockdevice_id)

        self.assertEqual(device_path1, device_path2)

    def test_destroy_unknown_volume(self):
        """
        ``destroy_volume`` raises ``UnknownVolume`` if the supplied
        ``blockdevice_id`` does not exist.
        """
        blockdevice_id = unicode(uuid4)
        exception = self.assertRaises(
            UnknownVolume,
            self.api.destroy_volume, blockdevice_id=blockdevice_id
        )
        self.assertEqual(exception.args, (blockdevice_id,))

    def test_destroy_volume(self):
        """
        An unattached volume can be destroyed using ``destroy_volume``.
        """
        unrelated = self.api.create_volume(
            dataset_id=uuid4(),
            size=REALISTIC_BLOCKDEVICE_SIZE,
        )
        volume = self.api.create_volume(
            dataset_id=uuid4(),
            size=REALISTIC_BLOCKDEVICE_SIZE,
        )
        self.api.destroy_volume(volume.blockdevice_id)
        self.assertEqual([unrelated], self.api.list_volumes())

    def _destroyed_volume(self):
        """
        :return: A ``BlockDeviceVolume`` representing a volume which has been
            destroyed.
        """
        volume = self.api.create_volume(
            dataset_id=uuid4(), size=REALISTIC_BLOCKDEVICE_SIZE
        )
        self.api.destroy_volume(volume.blockdevice_id)
        return volume

    def test_destroy_destroyed_volume(self):
        """
        ``destroy_volume`` raises ``UnknownVolume`` if the supplied
        ``blockdevice_id`` was associated with a volume but that volume has
        been destroyed.
        """
        volume = self._destroyed_volume()
        exception = self.assertRaises(
            UnknownVolume,
            self.api.destroy_volume, blockdevice_id=volume.blockdevice_id
        )
        self.assertEqual(exception.args, (volume.blockdevice_id,))

    def test_detach_unknown_volume(self):
        """
        ``detach_volume`` raises ``UnknownVolume`` if the supplied
        ``blockdevice_id`` does not exist.
        """
        blockdevice_id = unicode(uuid4)
        exception = self.assertRaises(
            UnknownVolume,
            self.api.detach_volume, blockdevice_id=blockdevice_id
        )
        self.assertEqual(exception.args, (blockdevice_id,))

    def test_detach_detached_volume(self):
        """
        ``detach_volume`` raises ``UnattachedVolume`` if the supplied
        ``blockdevice_id`` is not attached to a host.
        """
        volume = self.api.create_volume(
            dataset_id=uuid4(), size=REALISTIC_BLOCKDEVICE_SIZE
        )
        exception = self.assertRaises(
            UnattachedVolume,
            self.api.detach_volume, volume.blockdevice_id
        )
        self.assertEqual(exception.args, (volume.blockdevice_id,))

    def test_detach_volume(self):
        """
        A volume that is attached becomes detached after ``detach_volume`` is
        called with its ``blockdevice_id``.
        """
        def fail_mount(device):
            mountpoint = FilePath(self.mktemp())
            mountpoint.makedirs()
            process = Popen(
                [b"mount", device_path.path, mountpoint.path],
                stdout=PIPE,
                stderr=STDOUT
            )
            output = process.stdout.read()
            process.wait()
            return output

        node = u"192.0.2.1"

        # Create an unrelated, attached volume that should be undisturbed.
        unrelated = self.api.create_volume(
            dataset_id=uuid4(), size=REALISTIC_BLOCKDEVICE_SIZE
        )
        unrelated = self.api.attach_volume(unrelated.blockdevice_id, node)

        # Create the volume we'll detach.
        volume = self.api.create_volume(
            dataset_id=uuid4(), size=REALISTIC_BLOCKDEVICE_SIZE
        )
        volume = self.api.attach_volume(
            volume.blockdevice_id, node
        )

        device_path = self.api.get_device_path(volume.blockdevice_id)

        attached_error = fail_mount(device_path)

        self.api.detach_volume(volume.blockdevice_id)

        self.assertEqual(
            {unrelated, volume.set(host=None)},
            set(self.api.list_volumes())
        )

        detached_error = fail_mount(device_path)

        # Make an incredibly indirect assertion to try to demonstrate we've
        # successfully detached the device.  The volume never had a filesystem
        # initialized on it so we couldn't mount it before when it was
        # attached.  Now that it's detached we still shouldn't be able to mount
        # it - but the reason we can't mount it should have changed.
        #
        # This isn't particularly great, no.
        self.assertNotEqual(attached_error, detached_error)

    def test_reattach_detached_volume(self):
        """
        A volume that has been detached can be re-attached.
        """
        node = u"192.0.2.4"
        # Create the volume we'll detach.
        volume = self.api.create_volume(
            dataset_id=uuid4(), size=REALISTIC_BLOCKDEVICE_SIZE
        )
        attached_volume = self.api.attach_volume(
            volume.blockdevice_id, node
        )
        self.api.detach_volume(volume.blockdevice_id)
        reattached_volume = self.api.attach_volume(
            volume.blockdevice_id, node
        )
        self.assertEqual(
            (attached_volume, [attached_volume]),
            (reattached_volume, self.api.list_volumes())
        )

    def test_attach_destroyed_volume(self):
        """
        ``attach_volume`` raises ``UnknownVolume`` when called with the
        ``blockdevice_id`` of a volume which has been destroyed.
        """
        node = u"192.0.2.5"
        volume = self._destroyed_volume()
        exception = self.assertRaises(
            UnknownVolume,
            self.api.attach_volume, volume.blockdevice_id, node
        )
        self.assertEqual(exception.args, (volume.blockdevice_id,))

    def test_resize_unknown_volume(self):
        """
        ``resize_volume`` raises ``UnknownVolume`` if passed a
        ``blockdevice_id`` does not exist.
        """
        blockdevice_id = unicode(uuid4())
        exception = self.assertRaises(
            UnknownVolume,
            self.api.resize_volume,
            blockdevice_id=blockdevice_id,
            size=REALISTIC_BLOCKDEVICE_SIZE * 10,
        )
        self.assertEqual(exception.args, (blockdevice_id,))

    def test_resize_volume_listed(self):
        """
        ``resize_volume`` returns when the ``BlockDeviceVolume`` has been
        resized and ``list_volumes`` then reports the ``BlockDeviceVolume``
        with the new size.
        """
        unrelated_volume = self.api.create_volume(
            dataset_id=uuid4(),
            size=REALISTIC_BLOCKDEVICE_SIZE,
        )
        original_volume = self.api.create_volume(
            dataset_id=uuid4(),
            size=REALISTIC_BLOCKDEVICE_SIZE,
        )
        new_size = REALISTIC_BLOCKDEVICE_SIZE * 8
        self.api.resize_volume(original_volume.blockdevice_id, new_size)
        larger_volume = original_volume.set(size=new_size)

        self.assertItemsEqual(
            [unrelated_volume, larger_volume],
            self.api.list_volumes()
        )

    def test_resize_destroyed_volume(self):
        """
        ``resize_volume`` raises ``UnknownVolume`` if the supplied
        ``blockdevice_id`` was associated with a volume but that volume has
        been destroyed.
        """
        volume = self._destroyed_volume()
        exception = self.assertRaises(
            UnknownVolume,
            self.api.resize_volume,
            blockdevice_id=volume.blockdevice_id,
            size=REALISTIC_BLOCKDEVICE_SIZE,
        )
        self.assertEqual(exception.args, (volume.blockdevice_id,))


def make_iblockdeviceapi_tests(blockdevice_api_factory):
    """
    :returns: A ``TestCase`` with tests that will be performed on the
       supplied ``IBlockDeviceAPI`` provider.
    """
    class Tests(IBlockDeviceAPITestsMixin, SynchronousTestCase):
        def setUp(self):
            self.api = blockdevice_api_factory(test_case=self)

    return Tests


class IBlockDeviceAsyncAPITestsMixin(object):
    """
    Tests to perform on ``IBlockDeviceAsyncAPI`` providers.
    """
    def test_interface(self):
        """
        The API object provides ``IBlockDeviceAsyncAPI``.
        """
        self.assertTrue(
            verifyObject(IBlockDeviceAsyncAPI, self.api)
        )


def make_iblockdeviceasyncapi_tests(blockdeviceasync_api_factory):
    """
    :return: A ``TestCase`` with tests that will be performed on the supplied
        ``IBlockDeviceAsyncAPI`` provider.  These tests are not exhaustive
        because we currently assume ``make_iblockdeviceapi_tests`` will be used
        on the wrapped object.
    """
    class Tests(IBlockDeviceAsyncAPITestsMixin, SynchronousTestCase):
        def setUp(self):
            self.api = blockdeviceasync_api_factory(test_case=self)

    return Tests


class SyncToThreadedAsyncAPIAdapterTests(
    make_iblockdeviceasyncapi_tests(
        lambda test_case:
            _SyncToThreadedAsyncAPIAdapter(
                _reactor=None,
                _threadpool=None,
                # Okay to bypass loopbackblockdeviceapi_for_test here as long
                # as we don't call any methods on the object.  This lets these
                # tests run even as non-root.
                _sync=LoopbackBlockDeviceAPI.from_path(test_case.mktemp())
            )
    )
):
    """
    Tests for ``_SyncToThreadedAsyncAPIAdapter``.
    """


def losetup_detach(device_file):
    """
    Detach the supplied loopback ``device_file``.
    """
    check_output(['losetup', '--detach', device_file.path])


def losetup_detach_all(root_path):
    """
    Detach all loop devices associated with files contained in ``root_path``.

    :param FilePath root_path: A directory in which to search for loop device
        backing files.
    """
    for device_file, backing_file in _losetup_list():
        try:
            backing_file.segmentsFrom(root_path)
        except ValueError:
            pass
        else:
            losetup_detach(device_file)


def loopbackblockdeviceapi_for_test(test_case):
    """
    :returns: A ``LoopbackBlockDeviceAPI`` with a temporary root directory
        created for the supplied ``test_case``.
    """
    user_id = getuid()
    if user_id != 0:
        raise SkipTest(
            "``LoopbackBlockDeviceAPI`` uses ``losetup``, "
            "which requires root privileges. "
            "Required UID: 0, Found UID: {!r}".format(user_id)
        )

    root_path = test_case.mktemp()
    test_case.addCleanup(losetup_detach_all, FilePath(root_path))
    return LoopbackBlockDeviceAPI.from_path(root_path=root_path)


class LoopbackBlockDeviceAPITests(
        make_iblockdeviceapi_tests(
            blockdevice_api_factory=loopbackblockdeviceapi_for_test
        )
):
    """
    Interface adherence Tests for ``LoopbackBlockDeviceAPI``.
    """


class LoopbackBlockDeviceAPIImplementationTests(SynchronousTestCase):
    """
    Implementation specific tests for ``LoopbackBlockDeviceAPI``.
    """
    def assertDirectoryStructure(self, directory):
        """
        Assert that the supplied ``directory`` has all the sub-directories
        required by ``LoopbackBlockDeviceAPI``.
        """
        attached_directory = directory.child(
            LoopbackBlockDeviceAPI._attached_directory_name
        )
        unattached_directory = directory.child(
            LoopbackBlockDeviceAPI._unattached_directory_name
        )

        LoopbackBlockDeviceAPI.from_path(directory.path)

        self.assertTrue(
            (True, True),
            (attached_directory.exists(), unattached_directory.exists())
        )

    def setUp(self):
        self.api = loopbackblockdeviceapi_for_test(test_case=self)

    def test_initialise_directories(self):
        """
        ``from_path`` creates a directory structure if it doesn't already
        exist.
        """
        directory = FilePath(self.mktemp()).child('loopback')
        self.assertDirectoryStructure(directory)

    def test_initialise_directories_attached_exists(self):
        """
        ``from_path`` uses existing attached directory if present.
        """
        directory = FilePath(self.mktemp())
        attached_directory = directory.child(
            LoopbackBlockDeviceAPI._attached_directory_name
        )
        attached_directory.makedirs()
        self.assertDirectoryStructure(directory)

    def test_initialise_directories_unattached_exists(self):
        """
        ``from_path`` uses existing unattached directory if present.
        """
        directory = FilePath(self.mktemp())
        unattached_directory = directory.child(
            LoopbackBlockDeviceAPI._unattached_directory_name
        )
        unattached_directory.makedirs()
        self.assertDirectoryStructure(directory)

    def test_create_sparse(self):
        """
        ``create_volume`` creates sparse files.
        """
        # 1GB
        apparent_size = REALISTIC_BLOCKDEVICE_SIZE
        volume = self.api.create_volume(
            dataset_id=uuid4(),
            size=apparent_size
        )
        size = get_size_info(self.api, volume)

        self.assertEqual(
            (0, apparent_size),
            (size.actual, size.reported)
        )

    def test_resize_grow_sparse(self):
        """
        ``resize_volume`` extends backing files sparsely.
        """
        volume = self.api.create_volume(
            dataset_id=uuid4(), size=REALISTIC_BLOCKDEVICE_SIZE
        )
        apparent_size = volume.size * 2
        self.api.resize_volume(
            volume.blockdevice_id, apparent_size,
        )
        size = get_size_info(self.api, volume)
        self.assertEqual(
            (0, apparent_size),
            (size.actual, size.reported)
        )

    def test_resize_data_preserved(self):
        """
        ``resize_volume`` does not modify the data contained inside the backing
        file.
        """
        start_size = 1024 * 64
        end_size = start_size * 2
        volume = self.api.create_volume(dataset_id=uuid4(), size=start_size)
        backing_file = self.api._root_path.descendant(
            ['unattached', volume.blockdevice_id]
        )
        # Make up a bit pattern that seems kind of interesting.  Not being
        # particularly rigorous here.  Assuming any failures will be pretty
        # obvious.
        pattern = b"\x00\x0f\xf0\xff"
        expected_data = pattern * (start_size / len(pattern))

        # Make sure we didn't do something insane:
        self.assertEqual(len(expected_data), start_size)

        with backing_file.open("w") as fObj:
            fObj.write(expected_data)

        self.api.resize_volume(volume.blockdevice_id, end_size)

        with backing_file.open("r") as fObj:
            data_after_resize = fObj.read(start_size)

        self.assertEqual(expected_data, data_after_resize)

    def test_list_unattached_volumes(self):
        """
        ``list_volumes`` returns a ``BlockVolume`` for each unattached volume
        file.
        """
        expected_size = REALISTIC_BLOCKDEVICE_SIZE
        api = loopbackblockdeviceapi_for_test(test_case=self)
        expected_dataset_id = uuid4()
        blockdevice_volume = _blockdevicevolume_from_dataset_id(
            size=expected_size,
            dataset_id=expected_dataset_id,
        )
        with (api._root_path
              .child('unattached')
              .child(blockdevice_volume.blockdevice_id.encode('ascii'))
              .open('wb')) as f:
            f.truncate(expected_size)
        self.assertEqual([blockdevice_volume], api.list_volumes())

    def test_list_attached_volumes(self):
        """
        ``list_volumes`` returns a ``BlockVolume`` for each attached volume
        file.
        """
        expected_size = REALISTIC_BLOCKDEVICE_SIZE
        expected_host = u'192.0.2.123'
        expected_dataset_id = uuid4()
        api = loopbackblockdeviceapi_for_test(test_case=self)

        blockdevice_volume = _blockdevicevolume_from_dataset_id(
            size=expected_size,
            host=expected_host,
            dataset_id=expected_dataset_id,
        )

        host_dir = api._root_path.descendant([
            b'attached', expected_host.encode("utf-8")
        ])
        host_dir.makedirs()
        with host_dir.child(blockdevice_volume.blockdevice_id).open('wb') as f:
            f.truncate(expected_size)

        self.assertEqual([blockdevice_volume], api.list_volumes())


class LosetupListTests(SynchronousTestCase):
    """
    Tests for ``_losetup_list_parse``.
    """
    def test_parse_empty(self):
        """
        An empty list is returned if there are no devices listed.
        """
        self.assertEqual([], _losetup_list_parse('\n'))

    def test_parse_one_line(self):
        """
        A pair of FilePaths are returned for device_file and backing_file.
        """
        input_text = '\n'.join([
            '/dev/loop0: []: (/tmp/rjw)',
            ''
        ])
        self.assertEqual(
            [(FilePath('/dev/loop0'), FilePath('/tmp/rjw'))],
            _losetup_list_parse(input_text)
        )

    def test_parse_multiple_lines(self):
        """
        A pair of FilePaths is returned for every loopback device on the
        system.
        """
        input_text = '\n'.join([
            '/dev/loop0: []: (/tmp/rjw)',
            '/dev/loop1: []: (/usr/share/virtualbox/VBoxGuestAdditions.iso)',
            ''
        ])
        self.assertEqual(
            [(FilePath('/dev/loop0'), FilePath('/tmp/rjw')),
             (FilePath('/dev/loop1'),
              FilePath('/usr/share/virtualbox/VBoxGuestAdditions.iso'))],
            _losetup_list_parse(input_text)
        )

    def test_remove_deleted_suffix(self):
        """
        Devices marked as ``(deleted)`` are listed.
        """
        input_text = '\n'.join([
            '/dev/loop0: []: (/tmp/rjw (deleted))',
            ''
        ])
        self.assertEqual(
            [(FilePath('/dev/loop0'), FilePath('/tmp/rjw'))],
            _losetup_list_parse(input_text)
        )

    def test_remove_inode(self):
        """
        Devices listed with their inode number (when run as root) are listed.
        """
        input_text = ''.join([
            '/dev/loop0: [0038]:723801 (/tmp/rjw)',
        ])
        self.assertEqual(
            [(FilePath('/dev/loop0'), FilePath('/tmp/rjw'))],
            _losetup_list_parse(input_text)
        )


def umount(device_file):
    """
    Unmount a filesystem.

    :param FilePath device_file: The device file that is mounted.
    """
    check_output(['umount', device_file.path])


def umount_all(root_path):
    """
    Unmount all devices with mount points contained in ``root_path``.

    :param FilePath root_path: A directory in which to search for mount points.
    """
    for partition in psutil.disk_partitions():
        try:
            FilePath(partition.mountpoint).segmentsFrom(root_path)
        except ValueError:
            pass
        else:
            umount(FilePath(partition.device))


def mountroot_for_test(test_case):
    """
    Create a mountpoint root directory and unmount any filesystems with mount
    points beneath that directory when the test exits.

    :param TestCase test_case: The ``TestCase`` which is being run.
    :returns: A ``FilePath`` for the newly created mount root.
    """
    mountroot = FilePath(test_case.mktemp())
    mountroot.makedirs()
    test_case.addCleanup(umount_all, mountroot)
    return mountroot


_ARBITRARY_VOLUME = BlockDeviceVolume(
    blockdevice_id=u"abcd",
    size=REALISTIC_BLOCKDEVICE_SIZE,
    dataset_id=uuid4(),
)


def _make_destroy_dataset():
    """
    Make a ``DestroyBlockDeviceDataset`` instance for
    ``make_istate_tests``.
    """
    return DestroyBlockDeviceDataset(
        dataset_id=_ARBITRARY_VOLUME.dataset_id,
    )


def multistep_change_log(parent, children):
    """
    Create an Eliot logging validation function which asserts that the given
    parent action is logged with the given children actions.

    :param ActionType parent: The type of an action that will be required.
    :param list children: The types of actions will be required to appear as
        children of ``parent``.

    :return: A two-argument callable suitable for use with
        ``validate_logging``.
    """
    def verify(self, logger):
        [parent_action] = LoggedAction.of_type(logger.messages, parent)
        children_actions = [
            LoggedAction.of_type(logger.messages, child_action)[0]
            for child_action
            in children
        ]
        self.assertEqual(children_actions, parent_action.children)
    return verify


class DestroyBlockDeviceDatasetInitTests(
    make_with_init_tests(
        DestroyBlockDeviceDataset,
        dict(dataset_id=uuid4()),
        dict(),
    )
):
    """
    Tests for ``DestroyBlockDeviceDataset`` initialization.
    """


class DestroyBlockDeviceDatasetTests(
    make_istatechange_tests(
        DestroyBlockDeviceDataset,
        # Avoid using the same instance, just provide the same value.
        lambda _uuid=uuid4(): dict(dataset_id=_uuid),
        lambda _uuid=uuid4(): dict(dataset_id=_uuid),
    )
):
    """
    Tests for ``DestroyBlockDeviceDataset``.
    """
    def test_dataset_id_must_be_uuid(self):
        """
        If the value given for ``dataset_id`` is not an instance of ``UUID``
        when initializing ``DestroyBlockDeviceDataset``, ``TypeError`` is
        raised.
        """
        self.assertRaises(
            TypeError, DestroyBlockDeviceDataset, dataset_id=object()
        )

    @validate_logging(multistep_change_log(
        DESTROY_BLOCK_DEVICE_DATASET,
        [UNMOUNT_BLOCK_DEVICE, DETACH_VOLUME, DESTROY_VOLUME]
    ))
    def test_run(self, logger):
        """
        After running ``DestroyBlockDeviceDataset``, its volume has been
        unmounted, detached, and destroyed.
        """
        self.patch(blockdevice, "_logger", logger)

        node = u"192.0.2.3"
        dataset_id = uuid4()
        api = loopbackblockdeviceapi_for_test(self)
        volume = api.create_volume(
            dataset_id=dataset_id, size=REALISTIC_BLOCKDEVICE_SIZE
        )
        volume = api.attach_volume(volume.blockdevice_id, node)
        device = api.get_device_path(volume.blockdevice_id)
        mountroot = mountroot_for_test(self)
        mountpoint = mountroot.child(unicode(dataset_id).encode("ascii"))
        mountpoint.makedirs()
        make_filesystem(device, block_device=True)
        mount(device, mountpoint)

        deployer = BlockDeviceDeployer(
            node_uuid=uuid4(),
            hostname=node,
            block_device_api=api,
            mountroot=mountroot,
        )
        change = DestroyBlockDeviceDataset(dataset_id=dataset_id)
        self.successResultOf(run_state_change(change, deployer))

        # It's only possible to destroy a volume that's been detached.  It's
        # only possible to detach a volume that's been unmounted.  If the
        # volume doesn't exist, all three things we wanted to happen have
        # happened.
        self.assertEqual([], api.list_volumes())

    def test_destroy_nonexistent(self):
        """
        If there is no volume associated with the indicated ``dataset_id``,
        ``DestroyBlockDeviceDataset.run`` does nothing.
        """
        node = u"192.0.2.3"
        dataset_id = uuid4()
        api = loopbackblockdeviceapi_for_test(self)
        deployer = BlockDeviceDeployer(
            hostname=node,
            block_device_api=api,
        )
        change = DestroyBlockDeviceDataset(dataset_id=dataset_id)
        self.successResultOf(run_state_change(change, deployer))
        self.assertEqual([], api.list_volumes())


class CreateFilesystemInitTests(
    make_with_init_tests(
        CreateFilesystem,
        dict(volume=_ARBITRARY_VOLUME, filesystem=u"ext4"),
        dict(),
    )
):
    """
    Tests for ``CreateFilesystem`` initialization.
    """


class CreateFilesystemTests(
    make_istatechange_tests(
        CreateFilesystem,
        dict(volume=_ARBITRARY_VOLUME, filesystem=u"ext4"),
        dict(volume=_ARBITRARY_VOLUME, filesystem=u"btrfs"),
    )
):
    """
    Tests for ``CreateFilesystem``\ 's ``IStateChange`` implementation.

    See ``MountBlockDeviceTests`` for more ``CreateFilesystem`` tests.
    """


class MountBlockDeviceInitTests(
    make_with_init_tests(
        MountBlockDevice,
        dict(volume=_ARBITRARY_VOLUME, mountpoint=FilePath(b"/foo")),
        dict(),
    )
):
    """
    Tests for ``Mountblockdevice`` initialization.
    """


class _MountScenario(PRecord):
    """
    Setup tools for the tests defined on ``MountBlockDeviceTests``.

    This class serves as a central point for the handful of separate pieces of
    state that go into setting up a situation where it might be possible to
    mount something.  It also provides helpers for performing some of the
    external system interactions that might be necessary (such as creating a
    volume on the backend and initializing it with a filesystem).

    The factoring is dictated primarily by what makes it easy to write the
    tests with minimal duplication, nothing more.

    :ivar host: An identifier for the node to which a newly created volume will
        be attached.
    :ivar dataset_id: The dataset identifier associated with the volume that
        will be created.
    :ivar filesystem_type: The name of the filesystem with which the volume
        will be initialized (eg ``u"ext2"``).
    :ivar api: The ``IBlockDeviceAPI`` provider which will be used to create
        and attach a new volume.
    :ivar volume: The volume which is created.
    :ivar deployer: The ``BlockDeviceDeployer`` which will be passed to the
        ``IStateChange`` provider's ``run`` method.
    :ivar mountpoint: The filesystem location where the mount will be
        attempted.
    """
    host = field(type=unicode)
    dataset_id = field(type=UUID)
    filesystem_type = field(type=unicode)
    api = field()
    volume = field(type=BlockDeviceVolume)
    deployer = field(type=BlockDeviceDeployer)
    mountpoint = field(type=FilePath)

    @classmethod
    def generate(cls, case, mountpoint):
        """
        Create a new ``_MountScenario``.

        The scenario comes with a newly created volume attached to
        ``self.host`` and with a new ``self.filesystem_type`` filesystem.

        :param TestCase case: The running test case, used for temporary path
            generation.
        :param FilePath mountpoint: The location at which the mount attempt
            will eventually be made.

        :return: A new ``_MountScenario`` with attributes describing all of the
            state which has been set up.
        """
        host = u"192.0.7.8"
        filesystem_type = u"ext4"
        dataset_id = uuid4()
        api = loopbackblockdeviceapi_for_test(case)
        volume = api.create_volume(
            dataset_id=dataset_id, size=REALISTIC_BLOCKDEVICE_SIZE,
        )
        api.attach_volume(volume.blockdevice_id, host)

        deployer = BlockDeviceDeployer(
            hostname=host,
            block_device_api=api,
            mountroot=mountpoint.parent(),
        )

        return cls(
            host=host, dataset_id=dataset_id, filesystem_type=filesystem_type,
            api=api, volume=volume, deployer=deployer, mountpoint=mountpoint,
        )

    def create(self):
        """
        Create a filesystem on this scenario's volume.

        :return: A ``Deferred`` which fires when the filesystem has been
            created.
        """
        return run_state_change(
            CreateFilesystem(
                volume=self.volume, filesystem=self.filesystem_type
            ),
            self.deployer,
        )


class MountBlockDeviceTests(
    make_istatechange_tests(
        MountBlockDevice,
        dict(volume=_ARBITRARY_VOLUME, mountpoint=FilePath(b"/foo")),
        dict(volume=_ARBITRARY_VOLUME, mountpoint=FilePath(b"/bar")),
    )
):
    """
    Tests for ``MountBlockDevice``\ 's ``IStateChange`` implementation.
    """
    def _run_test(self, mountpoint):
        """
        Verify that ``MountBlockDevice.run`` mounts the filesystem from the
        block device for the attached volume it is given.
        """
        scenario = _MountScenario.generate(self, mountpoint)
        self.successResultOf(scenario.create())

        change = MountBlockDevice(
            volume=scenario.volume, mountpoint=scenario.mountpoint
        )
        return scenario, run_state_change(change, scenario.deployer)

    def _run_success_test(self, mountpoint):
        scenario, mount_result = self._run_test(mountpoint)
        self.successResultOf(mount_result)

        expected = (
            scenario.api.get_device_path(scenario.volume.blockdevice_id).path,
            mountpoint.path,
            scenario.filesystem_type,
        )
        mounted = list(
            (part.device, part.mountpoint, part.fstype)
            for part in psutil.disk_partitions()
        )
        self.assertIn(expected, mounted)

    def test_run(self):
        """
        ``CreateFilesystem.run`` initializes a block device with a filesystem
        which ``MountBlockDevice.run`` can then mount.
        """
        mountroot = mountroot_for_test(self)
        mountpoint = mountroot.child(b"mount-test")
        self._run_success_test(mountpoint)

    def test_mountpoint_exists(self):
        """
        It is not an error if the mountpoint given to ``MountBlockDevice``
        already exists.
        """
        mountroot = mountroot_for_test(self)
        mountpoint = mountroot.child(b"mount-test")
        mountpoint.makedirs()
        self._run_success_test(mountpoint)

    def test_mountpoint_error(self):
        """
        If the mountpoint is unusable, for example because it is a regular file
        instead of a directory, ``MountBlockDevice.run`` returns a ``Deferred``
        that fires with a ``Failure`` given the reason.
        """
        mountroot = mountroot_for_test(self)
        intermediate = mountroot.child(b"mount-error-test")
        intermediate.setContent(b"collision")
        mountpoint = intermediate.child(b"mount-test")
        scenario, mount_result = self._run_test(mountpoint)

        failure = self.failureResultOf(mount_result, OSError)
        self.assertEqual(ENOTDIR, failure.value.errno)


class UnmountBlockDeviceInitTests(
    make_with_init_tests(
        UnmountBlockDevice,
        dict(volume=_ARBITRARY_VOLUME),
        dict(),
    )
):
    """
    Tests for ``UnmountBlockDevice`` initialization.
    """


class UnmountBlockDeviceTests(
    make_istatechange_tests(
        UnmountBlockDevice,
        dict(volume=_ARBITRARY_VOLUME),
        dict(volume=_ARBITRARY_VOLUME.set(blockdevice_id=u"wxyz")),
    )
):
    """
    Tests for ``UnmountBlockDevice``.
    """
    def test_run(self):
        """
        ``UnmountBlockDevice.run`` unmounts the filesystem / block device
        associated with the volume passed to it (association as determined by
        the deployer's ``IBlockDeviceAPI`` provider).
        """
        node = u"192.0.2.1"
        dataset_id = uuid4()
        api = loopbackblockdeviceapi_for_test(self)
        volume = api.create_volume(
            dataset_id=dataset_id, size=REALISTIC_BLOCKDEVICE_SIZE
        )
        volume = api.attach_volume(volume.blockdevice_id, node)
        device = api.get_device_path(volume.blockdevice_id)
        mountroot = mountroot_for_test(self)
        mountpoint = mountroot.child(unicode(dataset_id).encode("ascii"))
        mountpoint.makedirs()
        make_filesystem(device, block_device=True)
        check_output([b"mount", device.path, mountpoint.path])

        deployer = BlockDeviceDeployer(
            node_uuid=uuid4(),
            hostname=node,
            block_device_api=api,
            mountroot=mountroot,
        )

        change = UnmountBlockDevice(volume=volume)
        self.successResultOf(change.run(deployer))
        self.assertNotIn(
            device,
            list(
                FilePath(partition.device)
                for partition
                in psutil.disk_partitions()
            )
        )


class DetachVolumeInitTests(
    make_with_init_tests(
        DetachVolume,
        dict(volume=_ARBITRARY_VOLUME),
        dict(),
    )
):
    """
    Tests for ``DetachVolume`` initialization.
    """


class DetachVolumeTests(
    make_istatechange_tests(
        DetachVolume,
        dict(volume=_ARBITRARY_VOLUME),
        dict(volume=_ARBITRARY_VOLUME.set(blockdevice_id=u"wxyz")),
    )
):
    """
    Tests for ``DetachVolume``.
    """
    def test_run(self):
        """
        ``DetachVolume.run`` uses the deployer's ``IBlockDeviceAPI`` to detach
        its volume from the deployer's node.
        """
        node = u"192.0.2.1"
        dataset_id = uuid4()
        api = loopbackblockdeviceapi_for_test(self)
        volume = api.create_volume(
            dataset_id=dataset_id, size=REALISTIC_BLOCKDEVICE_SIZE
        )
        volume = api.attach_volume(volume.blockdevice_id, node)

        deployer = BlockDeviceDeployer(
            node_uuid=uuid4(),
            hostname=node,
            block_device_api=api,
        )

        change = DetachVolume(volume=volume)
        self.successResultOf(change.run(deployer))

        [volume] = api.list_volumes()
        self.assertIs(None, volume.host)


class DestroyVolumeInitTests(
    make_with_init_tests(
        DestroyVolume,
        dict(volume=_ARBITRARY_VOLUME),
        dict(),
    )
):
    """
    Tests for ``DestroyVolume`` initialization.
    """


class DestroyVolumeTests(
    make_istatechange_tests(
        DestroyVolume,
        dict(volume=_ARBITRARY_VOLUME),
        dict(volume=_ARBITRARY_VOLUME.set(blockdevice_id=u"wxyz")),
    )
):
    """
    Tests for ``DestroyVolume``.
    """
    def test_run(self):
        """
        ``DestroyVolume.run`` uses the deployer's ``IBlockDeviceAPI`` to
        destroy its volume.
        """
        node = u"192.0.2.1"
        dataset_id = uuid4()
        api = loopbackblockdeviceapi_for_test(self)
        volume = api.create_volume(
            dataset_id=dataset_id, size=REALISTIC_BLOCKDEVICE_SIZE
        )

        deployer = BlockDeviceDeployer(
            node_uuid=uuid4(),
            hostname=node,
            block_device_api=api,
        )

        change = DestroyVolume(volume=volume)
        self.successResultOf(change.run(deployer))

        self.assertEqual([], api.list_volumes())


class CreateBlockDeviceDatasetInitTests(
    make_with_init_tests(
        CreateBlockDeviceDataset,
        dict(
            dataset=Dataset(dataset_id=unicode(uuid4())),
            mountpoint=FilePath(b"/foo"),
        ),
        dict(),
    )
):
    """
    Tests for ``CreateBlockDeviceDataset`` initialization.
    """


class CreateBlockDeviceDatasetTests(
    make_istatechange_tests(
        CreateBlockDeviceDataset,
        lambda _uuid=uuid4(): dict(
            dataset=Dataset(dataset_id=unicode(_uuid)),
            mountpoint=FilePath(b"/foo"),
        ),
        lambda _uuid=uuid4(): dict(
            dataset=Dataset(dataset_id=unicode(_uuid)),
            mountpoint=FilePath(b"/bar"),
        ),
    )
):
    """
    Tests for ``CreateBlockDeviceDataset``.
    """
    def _create_blockdevice_dataset(self, host, dataset_id, maximum_size):
        """
        Call ``CreateBlockDeviceDataset.run`` with a ``BlockDeviceDeployer``.

        :param unicode host: The IP address of the host for the deployer.
        :param UUID dataset_id: The uuid4 identifier for the dataset which will
            be created.
        :param int maximum_size: The size, in bytes, of the dataset which will
            be created.
        :returns: A 3-tuple of:
            * ``BlockDeviceVolume`` created by the run operation
            * The ``FilePath`` of the device where the volume is attached.
            * The ``FilePath`` where the volume is expected to be mounted.
        """
        api = loopbackblockdeviceapi_for_test(self)
        mountroot = mountroot_for_test(self)
        expected_mountpoint = mountroot.child(
            unicode(dataset_id).encode("ascii")
        )

        deployer = BlockDeviceDeployer(
            node_uuid=uuid4(),
            hostname=host,
            block_device_api=api,
            mountroot=mountroot
        )

        dataset = Dataset(
            dataset_id=unicode(dataset_id),
            maximum_size=maximum_size,
        )

        change = CreateBlockDeviceDataset(
            dataset=dataset, mountpoint=expected_mountpoint
        )

        change.run(deployer)

        [volume] = api.list_volumes()
        device_path = api.get_device_path(volume.blockdevice_id)

        return volume, device_path, expected_mountpoint

    def test_run_create(self):
        """
        ``CreateBlockDeviceDataset.run`` uses the ``IDeployer``\ 's API object
        to create a new volume.
        """
        host = u"192.0.2.1"
        dataset_id = uuid4()
        maximum_size = REALISTIC_BLOCKDEVICE_SIZE

        (volume,
         device_path,
         expected_mountpoint) = self._create_blockdevice_dataset(
            host=host,
            dataset_id=dataset_id,
            maximum_size=maximum_size
        )

        expected_volume = _blockdevicevolume_from_dataset_id(
            dataset_id=dataset_id, host=host, size=maximum_size,
        )

        self.assertEqual(expected_volume, volume)

    def test_run_mkfs_and_mount(self):
        """
        ``CreateBlockDeviceDataset.run`` initializes the attached block device
        with an ext4 filesystem and mounts it.
        """
        host = u"192.0.2.1"
        dataset_id = uuid4()
        maximum_size = REALISTIC_BLOCKDEVICE_SIZE

        (volume,
         device_path,
         expected_mountpoint) = self._create_blockdevice_dataset(
            host=host,
            dataset_id=dataset_id,
            maximum_size=maximum_size
        )

        self.assertIn(
            (device_path.path, expected_mountpoint.path, b"ext4"),
            list(
                (partition.device, partition.mountpoint, partition.fstype)
                for partition
                in psutil.disk_partitions()
            )
        )


class ResizeBlockDeviceDatasetInitTests(
    make_with_init_tests(
        ResizeBlockDeviceDataset,
        dict(dataset_id=uuid4(), size=REALISTIC_BLOCKDEVICE_SIZE),
        dict(),
    )
):
    """
    Tests for ``ResizeBlockDeviceDataset`` initialization.
    """


class ResizeBlockDeviceDatasetTests(
    make_istatechange_tests(
        ResizeBlockDeviceDataset,
        lambda _uuid=uuid4(): dict(
            dataset_id=_uuid, size=REALISTIC_BLOCKDEVICE_SIZE
        ),
        lambda _uuid=uuid4(): dict(
            dataset_id=_uuid, size=REALISTIC_BLOCKDEVICE_SIZE
        ),
    )
):
    """
    Tests for ``ResizeBlockDeviceDataset``.
    """
    def test_dataset_id_required(self):
        """
        If ``dataset_id`` is not supplied when initializing
        ``ResizeBlockDeviceDataset``, ``InvariantException`` is raised.
        """
        self.assertRaises(
            InvariantException,
            ResizeBlockDeviceDataset, size=REALISTIC_BLOCKDEVICE_SIZE
        )

    def test_size_required(self):
        """
        If ``size`` is not supplied when initializing
        ``ResizeBlockDeviceDataset``, ``InvariantException`` is raised.
        """
        self.assertRaises(
            InvariantException,
            ResizeBlockDeviceDataset, dataset_id=uuid4()
        )

    def test_dataset_id_must_be_uuid(self):
        """
        If the value given for ``dataset_id`` is not an instance of ``UUID``
        when initializing ``ResizeBlockDeviceDataset``, ``TypeError`` is
        raised.
        """
        self.assertRaises(
            TypeError,
            ResizeBlockDeviceDataset,
            dataset_id=object(), size=REALISTIC_BLOCKDEVICE_SIZE
        )

    def test_size_must_be_int(self):
        """
        If the value given for ``size`` is not an instance of ``int`` when
        initializing ``ResizeBlockDeviceDataset``, ``TypeError`` is raised.
        """
        self.assertRaises(
            TypeError,
            ResizeBlockDeviceDataset,
            dataset_id=uuid4(), size=object()
        )

    def test_ordering(self):
        """
        Instances of ``ResizeBlockDeviceDataset`` are ordered as tuples
        consisting of their ``dataset_id`` and ``size`` fields would be.
        """
        uuids = sorted([uuid4(), uuid4()])
        a = ResizeBlockDeviceDataset(
            dataset_id=uuids[0],
            size=REALISTIC_BLOCKDEVICE_SIZE,
        )
        b = ResizeBlockDeviceDataset(
            dataset_id=uuids[1],
            size=REALISTIC_BLOCKDEVICE_SIZE,
        )
        c = ResizeBlockDeviceDataset(
            dataset_id=uuids[1],
            size=REALISTIC_BLOCKDEVICE_SIZE * 2,
        )
        resizes = [c, b, a]
        self.assertEqual([a, b, c], sorted(resizes))

    @validate_logging(multistep_change_log(
        RESIZE_BLOCK_DEVICE_DATASET,
        [UNMOUNT_BLOCK_DEVICE, DETACH_VOLUME, RESIZE_VOLUME, ATTACH_VOLUME,
         RESIZE_FILESYSTEM, MOUNT_BLOCK_DEVICE]
    ))
    def test_run_grow(self, logger):
        """
        After running ``ResizeBlockDeviceDataset``, its volume has been
        resized.
        """
        self.patch(blockdevice, "_logger", logger)

        node = u"192.0.2.3"
        dataset_id = uuid4()
        api = loopbackblockdeviceapi_for_test(self)

        mountroot = mountroot_for_test(self)
        deployer = BlockDeviceDeployer(
            hostname=node,
            block_device_api=api,
            mountroot=mountroot,
        )

        dataset = Dataset(
            dataset_id=dataset_id,
            maximum_size=REALISTIC_BLOCKDEVICE_SIZE,
        )
        creating = run_state_change(
            CreateBlockDeviceDataset(
                dataset=dataset,
                mountpoint=deployer._mountpath_for_manifestation(
                    Manifestation(dataset=dataset, primary=True),
                ),
            ),
            deployer,
        )

        def created(ignored):
            return run_state_change(
                ResizeBlockDeviceDataset(
                    dataset_id=dataset_id,
                    size=REALISTIC_BLOCKDEVICE_SIZE * 2,
                ),
                deployer,
            )
        resizing = creating.addCallback(created)

        def resized(ignored):
            [volume] = api.list_volumes()
            self.assertEqual(REALISTIC_BLOCKDEVICE_SIZE * 2, volume.size)
        resizing.addCallback(resized)
        return resizing


class ResizeVolumeInitTests(
    make_with_init_tests(
        ResizeVolume,
        dict(volume=_ARBITRARY_VOLUME, size=REALISTIC_BLOCKDEVICE_SIZE),
        dict(),
    )
):
    """
    Tests for ``ResizeVolume`` initialization.
    """


class ResizeVolumeTests(
    make_istatechange_tests(
        ResizeVolume,
        dict(volume=_ARBITRARY_VOLUME, size=REALISTIC_BLOCKDEVICE_SIZE * 2),
        dict(volume=_ARBITRARY_VOLUME, size=REALISTIC_BLOCKDEVICE_SIZE * 3),
    )
):
    """
    Tests for ``ResizeVolume``\ 's ``IStateChange`` implementation.
    """
    def test_run_grow(self):
        """
        ``ResizeVolume.run`` increases the size of the volume it refers to when
        its ``size`` is greater than the volume's current size.
        """
        dataset_id = uuid4()
        api = loopbackblockdeviceapi_for_test(self)
        volume = api.create_volume(
            dataset_id=dataset_id, size=REALISTIC_BLOCKDEVICE_SIZE,
        )
        deployer = BlockDeviceDeployer(
            hostname=u"192.0.7.8",
            block_device_api=api,
            mountroot=mountroot_for_test(self),
        )
        change = ResizeVolume(
            volume=volume, size=REALISTIC_BLOCKDEVICE_SIZE * 2
        )
        self.successResultOf(change.run(deployer))

        expected_volume = volume.set(size=REALISTIC_BLOCKDEVICE_SIZE * 2)
        self.assertEqual([expected_volume], api.list_volumes())


class AttachVolumeInitTests(
    make_with_init_tests(
        AttachVolume,
        dict(volume=_ARBITRARY_VOLUME, hostname=u"10.0.0.1"),
        dict(),
    )
):
    """
    Tests for ``AttachVolume`` initialization.
    """


class AttachVolumeTests(
    make_istatechange_tests(
        AttachVolume,
        dict(volume=_ARBITRARY_VOLUME, hostname=u"10.0.0.1"),
        dict(volume=_ARBITRARY_VOLUME, hostname=u"10.0.0.2"),
    )
):
    """
    Tests for ``AttachVolume``\ 's ``IStateChange`` implementation.
    """
    def test_run(self):
        """
        ``AttachVolume.run`` attaches a volume to a host.
        """
        host = u"192.0.7.8"
        dataset_id = uuid4()
        api = loopbackblockdeviceapi_for_test(self)
        volume = api.create_volume(
            dataset_id=dataset_id, size=REALISTIC_BLOCKDEVICE_SIZE,
        )
        deployer = BlockDeviceDeployer(
            hostname=host,
            block_device_api=api,
            mountroot=mountroot_for_test(self),
        )
        change = AttachVolume(volume=volume, hostname=host)
        self.successResultOf(change.run(deployer))

        expected_volume = volume.set(host=host)
        self.assertEqual([expected_volume], api.list_volumes())


class ResizeFilesystemInitTests(
    make_with_init_tests(
        ResizeFilesystem,
        dict(volume=_ARBITRARY_VOLUME),
        dict(),
    ),
):
    """
    Tests for ``ResizeFilesystem`` initialization.
    """


class ResizeFilesystemTests(
    make_istatechange_tests(
        ResizeFilesystem,
        dict(volume=_ARBITRARY_VOLUME),
        dict(volume=_ARBITRARY_VOLUME.set(blockdevice_id=u"wxyz")),
    ),
):
    """
    Tests for ``ResizeFilesystem``\ 's ``IStateChange`` implementation.
    """
    def test_grow(self):
        """
        ``ResizeFilesystem.run`` increases the size of the filesystem on a
        block device to the size of that block device.
        """
        host = u"192.0.7.8"
        dataset_id = uuid4()
        api = loopbackblockdeviceapi_for_test(self)

        volume = api.create_volume(
            dataset_id=dataset_id, size=REALISTIC_BLOCKDEVICE_SIZE,
        )
        mountroot = mountroot_for_test(self)
        mountpoint = mountroot.child(b"resized-filesystem")
        filesystem = u"ext4"
        deployer = BlockDeviceDeployer(
            hostname=host,
            block_device_api=api,
            mountroot=mountroot,
        )
        attach = AttachVolume(volume=volume, hostname=host)
        createfs = CreateFilesystem(volume=volume, filesystem=filesystem)
        mount = MountBlockDevice(volume=volume, mountpoint=mountpoint)

        unmount = UnmountBlockDevice(volume=volume)
        detach = DetachVolume(volume=volume)
        resize = ResizeVolume(
            volume=volume, size=REALISTIC_BLOCKDEVICE_SIZE * 2
        )
        resizefs = ResizeFilesystem(volume=volume)

        for change in [attach, createfs, mount]:
            self.successResultOf(change.run(deployer))

        before = statvfs(mountpoint.path)

        for change in [unmount, detach, resize, attach, resizefs, mount]:
            self.successResultOf(change.run(deployer))

        after = statvfs(mountpoint.path)

        self.assertEqual(
            before.f_favail / 10,
            after.f_favail / 2 / 10,
            "Available inodes before ({}) is not roughly half available "
            "inodes after".format(before.f_favail, after.f_favail)
        )<|MERGE_RESOLUTION|>--- conflicted
+++ resolved
@@ -397,6 +397,7 @@
     api = UnusableAPI()
 
     deployer = BlockDeviceDeployer(
+        node_uuid=node_state.uuid,
         hostname=node_state.hostname,
         block_device_api=api,
     )
@@ -458,22 +459,6 @@
             in_parallel(changes=[])
         )
 
-<<<<<<< HEAD
-        cluster_configuration = Deployment(
-            nodes={local_config}
-        )
-
-        api = loopbackblockdeviceapi_for_test(self)
-        volume = api.create_volume(
-            dataset_id=self.DATASET_ID, size=REALISTIC_BLOCKDEVICE_SIZE
-        )
-        api.attach_volume(volume.blockdevice_id, self.NODE)
-
-        deployer = BlockDeviceDeployer(
-            node_uuid=self.NODE_UUID,
-            hostname=self.NODE,
-            block_device_api=api,
-=======
     def test_deleted_ignored(self):
         """
         Deleted datasets for which no corresponding volumes exist do not result
@@ -482,7 +467,6 @@
         local_state = self.ONE_DATASET_STATE.transform(
             # Remove the dataset.  This reflects its deletedness.
             ["manifestations", unicode(self.DATASET_ID)], discard
->>>>>>> 20981a5b
         )
 
         local_config = to_node(self.ONE_DATASET_STATE).transform(
@@ -525,32 +509,8 @@
             ["manifestations", unicode(self.DATASET_ID), "dataset", "deleted"],
             True
         )
-<<<<<<< HEAD
-        cluster_configuration = Deployment(
-            nodes={local_config}
-        )
-
-        api = loopbackblockdeviceapi_for_test(self)
-        volume = api.create_volume(
-            dataset_id=self.DATASET_ID, size=REALISTIC_BLOCKDEVICE_SIZE
-        )
-        volume = api.attach_volume(volume.blockdevice_id, self.NODE)
-
-        deployer = BlockDeviceDeployer(
-            node_uuid=self.NODE_UUID,
-            hostname=self.NODE,
-            block_device_api=api,
-        )
-
-        changes = deployer.calculate_changes(
-            cluster_configuration, cluster_state,
-        )
-
-        self.assertEqual(
-=======
         assert_calculated_changes(
             self, local_state, local_config,
->>>>>>> 20981a5b
             in_parallel(changes=[
                 DestroyBlockDeviceDataset(dataset_id=self.DATASET_ID)
             ]),
@@ -635,11 +595,14 @@
             dataset=Dataset(dataset_id=dataset_id), primary=True
         )
         node = u"192.0.2.1"
+        node_uuid = uuid4()
         other_node = u"192.0.2.2"
+        other_node_uuid = uuid4()
         configuration = Deployment(
             nodes={
                 Node(
                     hostname=other_node,
+                    uuid=other_node_uuid,
                     manifestations={dataset_id: manifestation},
                 )
             }
@@ -647,7 +610,7 @@
         state = DeploymentState(nodes=[])
         api = LoopbackBlockDeviceAPI.from_path(self.mktemp())
         deployer = BlockDeviceDeployer(
-            node_uuid=uuid4(),
+            node_uuid=node_uuid,
             hostname=node,
             block_device_api=api,
         )
@@ -694,14 +657,16 @@
             changes
         )
 
-    def _calculate_changes(self, local_hostname, local_state,
+    def _calculate_changes(self, local_uuid, local_hostname, local_state,
                            desired_configuration):
         """
         Create a ``BlockDeviceDeployer`` and call its
         ``calculate_necessary_state_changes`` method with the given arguments
         and an empty cluster state.
 
-        :param unicode local_hostname: The node identifier to give to the
+        :param UUID local_uuid: The node identifier to give the to the
+            ``BlockDeviceDeployer``.
+        :param unicode local_hostname: The node IP to give to the
             ``BlockDeviceDeployer``.
         :param desired_configuration: As accepted by
             ``IDeployer.calculate_changes``.
@@ -714,7 +679,7 @@
 
         api = LoopbackBlockDeviceAPI.from_path(self.mktemp())
         deployer = BlockDeviceDeployer(
-            node_uuid=uuid4(),
+            node_uuid=local_uuid,
             hostname=local_hostname,
             block_device_api=api,
         )
@@ -734,6 +699,7 @@
 
         local_state = NodeState(
             hostname=expected_hostname,
+            uuid=uuid4(),
             paths={
                 expected_dataset_id: FilePath(b"/flocker").child(
                     expected_dataset_id.encode("ascii")),
@@ -758,11 +724,13 @@
         # it from the representation in local_state.
         desired_configuration = Deployment(nodes=[Node(
             hostname=expected_hostname,
+            uuid=local_state.uuid,
             manifestations=local_state.manifestations.transform(
                 (expected_dataset_id, "dataset", "metadata"),
                 {u"name": u"my_volume"}
             ))])
         actual_changes = self._calculate_changes(
+            local_state.uuid,
             expected_hostname,
             local_state,
             desired_configuration
@@ -1867,6 +1835,7 @@
         dataset_id = uuid4()
         api = loopbackblockdeviceapi_for_test(self)
         deployer = BlockDeviceDeployer(
+            node_uuid=uuid4(),
             hostname=node,
             block_device_api=api,
         )
@@ -1974,6 +1943,7 @@
         api.attach_volume(volume.blockdevice_id, host)
 
         deployer = BlockDeviceDeployer(
+            node_uuid=uuid4(),
             hostname=host,
             block_device_api=api,
             mountroot=mountpoint.parent(),
@@ -2459,6 +2429,7 @@
 
         mountroot = mountroot_for_test(self)
         deployer = BlockDeviceDeployer(
+            node_uuid=uuid4(),
             hostname=node,
             block_device_api=api,
             mountroot=mountroot,
@@ -2528,6 +2499,7 @@
             dataset_id=dataset_id, size=REALISTIC_BLOCKDEVICE_SIZE,
         )
         deployer = BlockDeviceDeployer(
+            node_uuid=uuid4(),
             hostname=u"192.0.7.8",
             block_device_api=api,
             mountroot=mountroot_for_test(self),
@@ -2574,6 +2546,7 @@
             dataset_id=dataset_id, size=REALISTIC_BLOCKDEVICE_SIZE,
         )
         deployer = BlockDeviceDeployer(
+            node_uuid=uuid4(),
             hostname=host,
             block_device_api=api,
             mountroot=mountroot_for_test(self),
@@ -2623,6 +2596,7 @@
         mountpoint = mountroot.child(b"resized-filesystem")
         filesystem = u"ext4"
         deployer = BlockDeviceDeployer(
+            node_uuid=uuid4(),
             hostname=host,
             block_device_api=api,
             mountroot=mountroot,
