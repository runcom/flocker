--- conflicted
+++ resolved
@@ -165,35 +165,6 @@
     v.validate(configuration)
 
 
-<<<<<<< HEAD
-@implementer(ICommandLineVolumeScript)
-class ZFSAgentScript(object):
-    """
-    A command to start a long-running process to manage volumes on one node of
-    a Flocker cluster.
-    """
-    def main(self, reactor, options, volume_service):
-        agent_config = options[u'agent-config']
-        configuration = yaml.safe_load(agent_config.getContent())
-
-        validate_configuration(configuration=configuration)
-
-        host = configuration['control-service']['hostname']
-        port = configuration['control-service'].get("port", 4524)
-        ip = _get_external_ip(host, port)
-        tls_info = _context_factory_and_credential(
-            options["agent-config"].parent(), host, port)
-        deployer = P2PManifestationDeployer(
-            ip, volume_service, node_uuid=tls_info.node_credential.uuid)
-        loop = AgentLoopService(reactor=reactor, deployer=deployer,
-                                host=host, port=port,
-                                context_factory=tls_info.context_factory)
-        volume_service.setServiceParent(loop)
-        return main_for_service(reactor, loop)
-
-
-=======
->>>>>>> 1b24e7c5
 @flocker_standard_options
 @flocker_volume_options
 class _AgentOptions(Options):
@@ -320,9 +291,24 @@
     :return: A callable which can be called with a node UUID and hostname to
         create a ZFS deployer.
     """
-<<<<<<< HEAD
     def deployer_factory(hostname, node_uuid, cluster_uuid):
-        # Later, deployer_factory might also be called with the config
+        return P2PManifestationDeployer(hostname=hostname, node_uuid=node_uuid,
+                                        volume_service=volume_service)
+    return deployer_factory
+
+
+def loopback_dataset_deployer(volume_service):
+    """
+    Create a deployer factory for a loopback backend.
+
+    :param VolumeService dataset_configuration: An already started volume
+        service.
+
+    :return: A callable which can be called with a node UUID and hostname to
+        create a loopback deployer.
+    """
+    def deployer_factory(hostname, node_uuid, cluster_uuid):
+        # In FLOC-1925 deployer_factory might also be called with the config
         # file, allowing for alteration of what is created and how it is
         # initialized.  That code will also want to pass cluster_uuid in
         # to relevant backend APIs, e.g. Cinder and EBS both want it.
@@ -340,57 +326,7 @@
         )
         return BlockDeviceDeployer(block_device_api=api, hostname=hostname,
                                    node_uuid=node_uuid)
-=======
-    return partial(
-        P2PManifestationDeployer,
-        volume_service=volume_service,
-    )
->>>>>>> 1b24e7c5
-
-
-<<<<<<< HEAD
-    # XXX This should use dynamic dispatch in the deployer_factory
-    # There should be only AgentScript, not ZFSAgentScript, and it should
-    # do the right thing for the configured backend. FLOC-1791.
-    return FlockerScriptRunner(
-        script=VolumeScript(ZFSAgentScript()),
-        options=options,
-    ).main()
-
-    service_factory = AgentServiceFactory(
-        deployer_factory=deployer_factory
-    ).get_service
-    agent_script = AgentScript(
-        service_factory=service_factory,
-=======
-def loopback_dataset_deployer(volume_service):
-    """
-    Create a deployer factory for a loopback backend.
-
-    :param VolumeService dataset_configuration: An already started volume
-        service.
-
-    :return: A callable which can be called with a node UUID and hostname to
-        create a loopback deployer.
-    """
-    # Later, construction of this object can be moved into
-    # AgentServiceFactory.get_service where various options passed on
-    # the command line could alter what is created and how it is initialized.
-    api = LoopbackBlockDeviceAPI.from_path(
-        b"/var/lib/flocker/loopback",
-        # Make up a new value every time this script starts.  This will ensure
-        # different instances of the script using this backend always appear to
-        # be running on different nodes (as far as attachment is concerned).
-        # This is a good thing since it makes it easy to simulate a multi-node
-        # cluster by running multiple instances of the script.  Similar effect
-        # could be achieved by making this id a command line argument but that
-        # would be harder to implement and harder to use.
-        compute_instance_id=bytes(getpid()).decode('utf-8'),
-    )
-    return partial(
-        BlockDeviceDeployer,
-        block_device_api=api,
-    )
+    return deployer_factory
 
 
 def dataset_deployer_from_configuration(dataset_configuration, volume_service):
@@ -413,7 +349,6 @@
     deployer_factory = backend_to_deployer_factory[backend]
     return deployer_factory(
         volume_service=volume_service
->>>>>>> 1b24e7c5
     )
 
 
