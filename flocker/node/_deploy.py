--- conflicted
+++ resolved
@@ -931,55 +931,4 @@
     deleting = set(dataset for dataset in chain(*desired_datasets.values())
                    if dataset.deleted)
     return DatasetChanges(going=going, coming=coming, deleting=deleting,
-<<<<<<< HEAD
-                          creating=creating, resizing=resizing)
-=======
-                          creating=creating, resizing=resizing)
-
-
-class P2PNodeDeployer(_OldToNewDeployer):
-    """
-    Combination of ZFS and container deployer.
-
-    Temporary expedient for use by flocker-changestate until we rip it
-    out, and even more temporarily in flocker-zfs-agent. In FLOC-1554
-    flocker-zfs-agent will be split up and stop using this.
-    """
-    def __init__(self, hostname, volume_service, docker_client=None,
-                 network=None):
-        self.manifestations_deployer = P2PManifestationDeployer(
-            hostname, volume_service)
-        self.applications_deployer = ApplicationNodeDeployer(
-            hostname, docker_client, network)
-        self.hostname = hostname
-        self.volume_service = self.manifestations_deployer.volume_service
-        self.docker_client = self.applications_deployer.docker_client
-        self.network = self.applications_deployer.network
-
-    def discover_local_state(self, local_state):
-        d = self.manifestations_deployer.discover_state(local_state)
-
-        def got_manifestations_state(manifestations_state):
-            manifestations_state = manifestations_state[0]
-            app_discovery = self.applications_deployer.discover_state(
-                manifestations_state)
-            app_discovery.addCallback(
-                lambda app_state: app_state[0].set(
-                    "manifestations", manifestations_state.manifestations).set(
-                    "paths", manifestations_state.paths))
-            return app_discovery
-        d.addCallback(got_manifestations_state)
-        return d
-
-    def calculate_necessary_state_changes(
-            self, local_state, configuration, cluster_state):
-        """
-        Combine changes from the application and ZFS agents.
-        """
-        return sequentially(changes=[
-            self.applications_deployer.calculate_changes(
-                configuration, cluster_state),
-            self.manifestations_deployer.calculate_changes(
-                configuration, cluster_state),
-        ])
->>>>>>> 9541327e
+                          creating=creating, resizing=resizing)