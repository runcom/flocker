--- conflicted
+++ resolved
@@ -17,8 +17,9 @@
 
 from twisted.internet.defer import gatherResults, fail, succeed
 
-from . import IStateChange, in_parallel, sequentially
 from ._docker import DockerClient, PortMap, Environment, Volume as DockerVolume
+from . import in_parallel, sequentially
+
 from ..control._model import (
     Application, DatasetChanges, AttachedVolume, DatasetHandoff,
     NodeState, DockerImage, Port, Link, Manifestation, Dataset,
@@ -48,6 +49,33 @@
     return VolumeName(namespace=u"default", dataset_id=dataset_id)
 
 
+class IStateChange(Interface):
+    """
+    An operation that changes local state.
+    """
+    def run(deployer):
+        """
+        Apply the change to local state.
+
+        :param IDeployer deployer: The ``IDeployer`` to use. Specific
+            ``IStateChange`` providers may require specific ``IDeployer``
+            providers that provide relevant functionality for applying the
+            change.
+
+        :return: ``Deferred`` firing when the change is done.
+        """
+
+    def __eq__(other):
+        """
+        Return whether this change is equivalent to another.
+        """
+
+    def __ne__(other):
+        """
+        Return whether this change is not equivalent to another.
+        """
+
+
 class IDeployer(Interface):
     """
     An object that can discover local state and calculate necessary
@@ -131,39 +159,7 @@
 
 
 @implementer(IStateChange)
-<<<<<<< HEAD
-@attributes(["application", "hostname"])
-=======
-@attributes(["changes"])
-class Sequentially(object):
-    """
-    Run a series of changes in sequence, one after the other.
-
-    Failures in earlier changes stop later changes.
-    """
-    def run(self, deployer):
-        d = succeed(None)
-        for change in self.changes:
-            d.addCallback(lambda _, change=change: change.run(deployer))
-        return d
-
-
-@implementer(IStateChange)
-@attributes(["changes"])
-class InParallel(object):
-    """
-    Run a series of changes in parallel.
-
-    Failures in one change do not prevent other changes from continuing.
-    """
-    def run(self, deployer):
-        return gather_deferreds(
-            [change.run(deployer) for change in self.changes])
-
-
-@implementer(IStateChange)
 @attributes(["application", "node_state"])
->>>>>>> 4815f0a2
 class StartApplication(object):
     """
     Launch the supplied application as a container.
@@ -473,13 +469,6 @@
         volumes.addCallback(got_volumes)
         return volumes
 
-<<<<<<< HEAD
-    def calculate_necessary_state_changes(self, *args, **kwargs):
-        # Does nothing in this branch. Follow up will move
-        # calculate_necessary_state_changes code here:
-        # https://clusterhq.atlassian.net/browse/FLOC-1553
-        return sequentially(changes=[])
-=======
     def calculate_changes(self, configuration, cluster_state):
         """
         Calculate necessary changes to peer-to-peer manifestations.
@@ -493,7 +482,7 @@
         # We need to know applications (for now) to see if we should delay
         # deletion or handoffs. Eventually this will rely on leases instead.
         if local_state.applications is None:
-            return Sequentially(changes=[])
+            return sequentially(changes=[])
         phases = []
 
         # For now we delay deletion and handoffs until we know application
@@ -512,32 +501,31 @@
         resizing = [dataset for dataset in dataset_changes.resizing
                     if dataset.dataset_id not in in_use_datasets]
         if resizing:
-            phases.append(InParallel(changes=[
+            phases.append(in_parallel(changes=[
                 ResizeDataset(dataset=dataset)
                 for dataset in resizing]))
 
         going = [handoff for handoff in dataset_changes.going
                  if handoff.dataset.dataset_id not in in_use_datasets]
         if going:
-            phases.append(InParallel(changes=[
+            phases.append(in_parallel(changes=[
                 HandoffDataset(dataset=handoff.dataset,
                                hostname=handoff.hostname)
                 for handoff in going]))
 
         if dataset_changes.creating:
-            phases.append(InParallel(changes=[
+            phases.append(in_parallel(changes=[
                 CreateDataset(dataset=dataset)
                 for dataset in dataset_changes.creating]))
 
         deleting = [dataset for dataset in dataset_changes.deleting
                     if dataset.dataset_id not in in_use_datasets]
         if deleting:
-            phases.append(InParallel(changes=[
+            phases.append(in_parallel(changes=[
                 DeleteDataset(dataset=dataset)
                 for dataset in deleting
                 ]))
-        return Sequentially(changes=phases)
->>>>>>> 4815f0a2
+        return sequentially(changes=phases)
 
 
 @implementer(IDeployer)
@@ -697,7 +685,7 @@
             # We don't know current application state, so can't calculate
             # anything. This will be the case if we don't know the local
             # datasets' state yet; see notes in discover_state().
-            return Sequentially(changes=[])
+            return sequentially(changes=[])
 
         phases = []
 
@@ -761,16 +749,10 @@
         ]
 
         restart_containers = [
-<<<<<<< HEAD
-            sequentially(changes=[StopApplication(application=app),
-                                  StartApplication(application=app,
-                                                   hostname=self.hostname)])
-=======
-            Sequentially(changes=[
+            sequentially(changes=[
                 StopApplication(application=app),
                 StartApplication(application=app,
                                  node_state=current_node_state)])
->>>>>>> 4815f0a2
             for app in desired_node_applications
             if app.name in not_running
         ]
@@ -801,57 +783,8 @@
                 if sequence not in restart_containers:
                     restart_containers.append(sequence)
 
-<<<<<<< HEAD
-        # Find any dataset that are moving to or from this node - or
-        # that are being newly created by this new configuration.
-        dataset_changes = find_dataset_changes(
-            self.hostname, current_cluster_state, desired_configuration)
-
-        if dataset_changes.resizing:
-            phases.append(in_parallel(changes=[
-                ResizeDataset(dataset=dataset)
-                for dataset in dataset_changes.resizing]))
-
-        # Do an initial push of all volumes that are going to move, so
-        # that the final push which happens during handoff is a quick
-        # incremental push. This should significantly reduces the
-        # application downtime caused by the time it takes to copy
-        # data.
-        if dataset_changes.going:
-            phases.append(in_parallel(changes=[
-                PushDataset(dataset=handoff.dataset,
-                            hostname=handoff.hostname)
-                for handoff in dataset_changes.going]))
-
         if stop_containers:
             phases.append(in_parallel(changes=stop_containers))
-        if dataset_changes.going:
-            phases.append(in_parallel(changes=[
-                HandoffDataset(dataset=handoff.dataset,
-                               hostname=handoff.hostname)
-                for handoff in dataset_changes.going]))
-        # any datasets coming to this node should also be
-        # resized to the appropriate quota max size once they
-        # have been received
-        if dataset_changes.coming:
-            phases.append(in_parallel(changes=[
-                WaitForDataset(dataset=dataset)
-                for dataset in dataset_changes.coming]))
-            phases.append(in_parallel(changes=[
-                ResizeDataset(dataset=dataset)
-                for dataset in dataset_changes.coming]))
-        if dataset_changes.creating:
-            phases.append(in_parallel(changes=[
-                CreateDataset(dataset=dataset)
-                for dataset in dataset_changes.creating]))
-        if dataset_changes.deleting:
-            phases.append(in_parallel(changes=[
-                DeleteDataset(dataset=dataset)
-                for dataset in dataset_changes.deleting]))
-=======
-        if stop_containers:
-            phases.append(InParallel(changes=stop_containers))
->>>>>>> 4815f0a2
         start_restart = start_containers + restart_containers
         if start_restart:
             phases.append(in_parallel(changes=start_restart))
@@ -985,7 +918,7 @@
         """
         Combine changes from the application and ZFS agents.
         """
-        return Sequentially(changes=[
+        return sequentially(changes=[
             self.applications_deployer.calculate_changes(
                 configuration, cluster_state),
             self.manifestations_deployer.calculate_changes(
