# Copyright Hybrid Logic Ltd.  See LICENSE file for details.
# -*- test-case-name: flocker.node.test.test_deploy -*-

"""
Deploy applications on nodes.
"""

from zope.interface import Interface, implementer

from characteristic import attributes

from twisted.internet.defer import gatherResults, fail

from .gear import GearClient, PortMap
<<<<<<< HEAD
from ._model import Application, AttachedVolume
=======
from ._model import (
    Application, StateChanges, VolumeChanges, AttachedVolume, VolumeHandoff,
    )
>>>>>>> 4dd6aa6b
from ..route import make_host_network, Proxy

from twisted.internet.defer import DeferredList, succeed


@attributes(["running", "not_running"])
class NodeState(object):
    """
    The current state of a node.

    :ivar running: A ``list`` of ``Application`` instances on this node
        that are currently running or starting up.
    :ivar not_running: A ``list`` of ``Application`` instances on this
        node that are currently shutting down or stopped.
    """


class IStateChange(Interface):
    """
    An operation that changes the state of the local node.
    """
    def run(deployer):
        """
        Run the change.

        :param Deployer deployer: The ``Deployer`` to use.

        :return: ``Deferred`` firing when the change is done.
        """

    def __eq__(other):
        """
        Return whether this change is equivalent to another.
        """

    def __ne__(other):
        """
        Return whether this change is not equivalent to another.
        """


@implementer(IStateChange)
@attributes(["changes"])
class Sequentially(object):
    """
    Run a series of changes in sequence, one after the other.

    Failures in earlier changes stop later changes.
    """
    def run(self, deployer):
        d = succeed(None)
        for change in self.changes:
            d.addCallback(lambda _, change=change: change.run(deployer))
        return d


@implementer(IStateChange)
@attributes(["changes"])
class InParallel(object):
    """
    Run a series of changes in parallel.

    Failures in one change do not prevent other changes from continuing.
    """
    def run(self, deployer):
        return DeferredList((change.run(deployer) for change in self.changes),
                            fireOnOneErrback=True, consumeErrors=True)


@implementer(IStateChange)
@attributes(["app"])
class StartApplication(object):
    """
    Start an application.
    """
    def run(self, deployer):
        # Logic currently in Deployer.start_application is moved here
        pass

# StopApplication change
# SetProxies change
# CreateVolume, HandoffVolume, WaitForVolume changes


class Deployer(object):
    """
    Start and stop applications.

    :ivar VolumeService volume_service: The volume manager for this node.
    :ivar IGearClient gear_client: The gear client API to use in
        deployment operations. Default ``GearClient``.
    :ivar INetwork network: The network routing API to use in
        deployment operations. Default is iptables-based implementation.
    """
    def __init__(self, volume_service, gear_client=None, network=None):
        if gear_client is None:
            gear_client = GearClient(hostname=u'127.0.0.1')
        self._gear_client = gear_client
        if network is None:
            network = make_host_network()
        self._network = network
        self._volume_service = volume_service

    def start_application(self, application):
        """
        Launch the supplied application as a `gear` unit.

        :param Application application: The ``Application`` to create and
            start.
        :returns: A ``Deferred`` which fires with ``None`` when the application
           has started.
        """
        if application.volume is not None:
            volume = self._volume_service.get(application.volume.name)
            d = volume.expose_to_docker(application.volume.mountpoint)
        else:
            d = succeed(None)

        if application.ports is not None:
            port_maps = map(lambda p: PortMap(internal_port=p.internal_port,
                                              external_port=p.external_port),
                            application.ports)
        else:
            port_maps = []
        d.addCallback(lambda _: self._gear_client.add(
            application.name,
            application.image.full_name,
            ports=port_maps,
        ))
        return d

    def stop_application(self, application):
        """
        Stop and disable the application.

        :param Application application: The ``Application`` to stop.
        :returns: A ``Deferred`` which fires with ``None`` when the application
            has stopped.
        """
        unit_name = application.name
        result = self._gear_client.remove(unit_name)

        def unit_removed(_):
            if application.volume is not None:
                volume = self._volume_service.get(application.volume.name)
                return volume.remove_from_docker()
        result.addCallback(unit_removed)
        return result

    def discover_node_configuration(self):
        """
        List all the ``Application``\ s running on this node.

        :returns: A ``Deferred`` which fires with a ``NodeState``
            instance.
        """
        volumes = self._volume_service.enumerate()
        volumes.addCallback(lambda volumes: set(
            volume.name for volume in volumes
            if volume.uuid == self._volume_service.uuid))
        d = gatherResults([self._gear_client.list(), volumes])

        def applications_from_units(result):
            units, available_volumes = result

            running = []
            not_running = []
            for unit in units:
                # XXX: The container_image will be available on the
                # Unit when
                # https://github.com/ClusterHQ/flocker/issues/207 is
                # resolved.
                if unit.name in available_volumes:
                    # XXX Mountpoint is not available, see
                    # https://github.com/ClusterHQ/flocker/issues/289
                    volume = AttachedVolume(name=unit.name, mountpoint=None)
                else:
                    volume = None
                application = Application(name=unit.name,
                                          volume=volume)
                if unit.activation_state in (u"active", u"activating"):
                    running.append(application)
                else:
                    not_running.append(application)
            return NodeState(running=running, not_running=not_running)
        d.addCallback(applications_from_units)
        return d

    def calculate_necessary_state_changes(self, desired_state,
                                          current_cluster_state, hostname):
        """
        Work out which changes need to happen to the local state to match
        the given desired state.

        :param Deployment desired_state: The intended configuration of all
            nodes.
        :param Deployment current_cluster_state: The current configuration
            of all nodes. While technically this also includes the current
            node's state, this information may be out of date so we check
            again to ensure we have absolute latest information.
        :param unicode hostname: The hostname of the node that this is running
            on.

        :return: A ``Deferred`` which fires with a ``IStateChange``
            provider.
        """
        # Change to create a tree of IStateChange providers, using
        # Sequantially and InParallel for overall structure.
        desired_proxies = set()
        desired_node_applications = []
        for node in desired_state.nodes:
            if node.hostname == hostname:
                desired_node_applications = node.applications
            else:
                for application in node.applications:
                    for port in application.ports:
                        # XXX: also need to do DNS resolution. See
                        # https://github.com/ClusterHQ/flocker/issues/322
                        desired_proxies.add(Proxy(ip=node.hostname,
                                                  port=port.external_port))

        # XXX: This includes stopped units. See
        # https://github.com/ClusterHQ/flocker/issues/326
        d = self.discover_node_configuration()

        def find_differences(current_node_state):
            current_node_applications = current_node_state.running
            all_applications = (current_node_state.running +
                                current_node_state.not_running)

            # Compare the applications being changed by name only.  Other
            # configuration changes aren't important at this point.
            current_state = {app.name for app in current_node_applications}
            desired_local_state = {app.name for app in
                                   desired_node_applications}
            not_running = {app.name for app in current_node_state.not_running}

            # Don't start applications that exist on this node but aren't
            # running; instead they should be restarted:
            start_names = desired_local_state.difference(
                current_state | not_running)
            stop_names = {app.name for app in all_applications}.difference(
                desired_local_state)

            start_containers = {
                app for app in desired_node_applications
                if app.name in start_names
            }
            stop_containers = {
                app for app in all_applications
                if app.name in stop_names
            }
            restart_containers = {
                app for app in desired_node_applications
                if app.name in not_running
            }

            # Find any applications with volumes that are moving to or from
            # this node - or that are being newly created by this new
            # configuration.
            volumes = find_volume_changes(hostname, current_cluster_state,
                                          desired_state)

            return StateChanges(
                applications_to_start=start_containers,
                applications_to_stop=stop_containers,
                applications_to_restart=restart_containers,
                volumes_to_handoff=volumes.going,
                volumes_to_wait_for=volumes.coming,
                volumes_to_create=volumes.creating,
                proxies=desired_proxies,
            )
        d.addCallback(find_differences)
        return d

    def change_node_state(self, desired_state,
                          current_cluster_state,
                          hostname):
        """
        Change the local state to match the given desired state.

        :param Deployment desired_state: The intended configuration of all
            nodes.
        :param Deployment current_cluster_state: The current configuration
            of all nodes.
        :param unicode hostname: The hostname of the node that this is running
            on.
        """
        d = self.calculate_necessary_state_changes(
            desired_state=desired_state,
            current_cluster_state=current_cluster_state,
            hostname=hostname)
        d.addCallback(self._apply_changes)
        return d

    def _apply_changes(self, necessary_state_changes):
        """
        Apply desired changes.

        :param StateChanges necessary_state_changes: A record of the
            applications which need to be started and stopped on this node.

        :return: A ``Deferred`` that fires when all application start/stop
            operations have finished.
        """
        # All logic here gets moved to either IStageChange.run
        # implementations or calculate_necessary_state_changes.

        # XXX: Errors in these operations should be logged. See
        # https://github.com/ClusterHQ/flocker/issues/296
        results = []

        # XXX: The proxy manipulation operations are blocking. Convert to a
        # non-blocking API. See https://github.com/ClusterHQ/flocker/issues/320
        for proxy in self._network.enumerate_proxies():
            try:
                self._network.delete_proxy(proxy)
            except:
                results.append(fail())
        for proxy in necessary_state_changes.proxies:
            try:
                self._network.create_proxy_to(proxy.ip, proxy.port)
            except:
                results.append(fail())

        for application in necessary_state_changes.applications_to_stop:
            results.append(self.stop_application(application))

        for application in necessary_state_changes.applications_to_start:
            results.append(self.start_application(application))

        for application in necessary_state_changes.applications_to_restart:
            d = self.stop_application(application)
            d.addCallback(lambda _: self.start_application(application))
            results.append(d)
        return DeferredList(
            results, fireOnOneErrback=True, consumeErrors=True)


def find_volume_changes(hostname, current_state, desired_state):
    """
    Find what actions need to be taking to deal with changes in volume
    location between current state and desired state of the cluster.

    Note that the logic here presumes the mountpoints have not changed,
    and will act unexpectedly if that is the case. See
    https://github.com/ClusterHQ/flocker/issues/351 for more details.

    :param unicode hostname: The name of the node for which to find changes.

    :param Deployment current_state: The old state of the cluster on which the
        changes are based.

    :param Deployment desired_state: The new state of the cluster towards which
        the changes are working.
    """
    desired_volumes = {node.hostname: set(application.volume for application
                                          in node.applications
                                          if application.volume)
                       for node in desired_state.nodes}
    current_volumes = {node.hostname: set(application.volume for application
                                          in node.applications
                                          if application.volume)
                       for node in current_state.nodes}
    local_desired_volumes = desired_volumes.get(hostname, set())
    local_current_volumes = current_volumes.get(hostname, set())
    remote_current_volumes = set()
    for volume_hostname, current in current_volumes.items():
        if volume_hostname != hostname:
            remote_current_volumes |= current

    # Look at each application volume that is going to be running
    # elsewhere and is currently running here, and add a VolumeHandoff for
    # it to `going`.
    going = set()
    for volume_hostname, desired in desired_volumes.items():
        if volume_hostname != hostname:
            for volume in desired:
                if volume in local_current_volumes:
                    going.add(VolumeHandoff(volume=volume,
                                            hostname=volume_hostname))

    # Look at each application volume that is going to be started on this
    # node.  If it was running somewhere else, add an AttachedVolume for
    # it to `coming`.
    coming = local_desired_volumes.intersection(remote_current_volumes)

    # For each application volume that is going to be started on this node
    # that was not running anywhere previously, add an AttachedVolume for
    # it to `creating`.
    creating = local_desired_volumes.difference(
        local_current_volumes | remote_current_volumes)

    return VolumeChanges(going=going, coming=coming, creating=creating)<|MERGE_RESOLUTION|>--- conflicted
+++ resolved
@@ -12,13 +12,9 @@
 from twisted.internet.defer import gatherResults, fail
 
 from .gear import GearClient, PortMap
-<<<<<<< HEAD
-from ._model import Application, AttachedVolume
-=======
 from ._model import (
-    Application, StateChanges, VolumeChanges, AttachedVolume, VolumeHandoff,
+    Application, VolumeChanges, AttachedVolume, VolumeHandoff,
     )
->>>>>>> 4dd6aa6b
 from ..route import make_host_network, Proxy
 
 from twisted.internet.defer import DeferredList, succeed
