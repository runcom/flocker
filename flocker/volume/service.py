--- conflicted
+++ resolved
@@ -77,58 +77,7 @@
         d.addCallback(created)
         return d
 
-<<<<<<< HEAD
-    def push(self, volume, destination, config_path=DEFAULT_CONFIG_PATH):
-        """Push the latest data in the volume to a remote destination.
-
-        This is a blocking API, for now.
-
-        Only locally owned volumes (i.e. volumes whose ``uuid`` matches
-        this service's) can be pushed.
-
-        :param Volume volume: The volume to push.
-        :param Node destination: The node to push to.
-        :param FilePath config_path: Path to configuration file for the
-            remote ``flocker-volume``.
-
-        :raises ValueError: If the uuid of the volume is different than our own;
-            only locally-owned volumes can be pushed.
-        """
-        if volume.uuid != self.uuid:
-            raise ValueError()
-        fs = volume.get_filesystem()
-        with destination.run([b"flocker-volume",
-                              b"--config", config_path.path,
-                              b"receive",
-                              volume.uuid.encode(b"ascii"),
-                              volume.name.encode("ascii")]) as receiver:
-            with fs.reader() as contents:
-                for chunk in iter(lambda: contents.read(1024 * 1024), b""):
-                    receiver.write(chunk)
-
-    def receive(self, volume_uuid, volume_name, input_file):
-        """Process a volume's data that can be read from a file-lik.
-
-        This is a blocking API, for now.
-
-        Only remotely owned volumes (i.e. volumes whose ``uuid`` do not match
-        this service's) can be received.
-
-        :param unicode volume_uuid: The volume's UUID.
-        :param unicode volume_name: The volume's name.
-        :param input_file: A file-like object, typically ``sys.stdin``, from
-            which to read the data.
-
-        :raises ValueError: If the uuid of the volume matches our own;
-            remote nodes can't overwrite locally-owned volumes.
-        """
-        if volume_uuid == self.uuid:
-            raise ValueError()
-        volume = Volume(uuid=volume_uuid, name=volume_name, _pool=self._pool)
-        with volume.get_filesystem().writer() as writer:
-             for chunk in iter(lambda: input_file.read(1024 * 1024), b""):
-                 writer.write(chunk)
-=======
+
     def enumerate(self):
         """Get a listing of all volumes managed by this service.
 
@@ -148,7 +97,57 @@
                     _pool=self._pool)
         enumerating.addCallback(enumerated)
         return enumerating
->>>>>>> ca97d4c3
+
+    def push(self, volume, destination, config_path=DEFAULT_CONFIG_PATH):
+        """Push the latest data in the volume to a remote destination.
+
+        This is a blocking API, for now.
+
+        Only locally owned volumes (i.e. volumes whose ``uuid`` matches
+        this service's) can be pushed.
+
+        :param Volume volume: The volume to push.
+        :param Node destination: The node to push to.
+        :param FilePath config_path: Path to configuration file for the
+            remote ``flocker-volume``.
+
+        :raises ValueError: If the uuid of the volume is different than our own;
+            only locally-owned volumes can be pushed.
+        """
+        if volume.uuid != self.uuid:
+            raise ValueError()
+        fs = volume.get_filesystem()
+        with destination.run([b"flocker-volume",
+                              b"--config", config_path.path,
+                              b"receive",
+                              volume.uuid.encode(b"ascii"),
+                              volume.name.encode("ascii")]) as receiver:
+            with fs.reader() as contents:
+                for chunk in iter(lambda: contents.read(1024 * 1024), b""):
+                    receiver.write(chunk)
+
+    def receive(self, volume_uuid, volume_name, input_file):
+        """Process a volume's data that can be read from a file-lik.
+
+        This is a blocking API, for now.
+
+        Only remotely owned volumes (i.e. volumes whose ``uuid`` do not match
+        this service's) can be received.
+
+        :param unicode volume_uuid: The volume's UUID.
+        :param unicode volume_name: The volume's name.
+        :param input_file: A file-like object, typically ``sys.stdin``, from
+            which to read the data.
+
+        :raises ValueError: If the uuid of the volume matches our own;
+            remote nodes can't overwrite locally-owned volumes.
+        """
+        if volume_uuid == self.uuid:
+            raise ValueError()
+        volume = Volume(uuid=volume_uuid, name=volume_name, _pool=self._pool)
+        with volume.get_filesystem().writer() as writer:
+             for chunk in iter(lambda: input_file.read(1024 * 1024), b""):
+                 writer.write(chunk)
 
 
 # Communication with Docker should be done via its API, not with this
